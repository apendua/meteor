
## vNEXT

## v0.5.7

* The DDP wire protocol has been redesigned.

  * The handshake message is now versioned. This breaks backwards
    compatibility between sites with `Meteor.connect()`. Older meteor
    apps can not talk to new apps and vice versa. This includes the
    `madewith` package, apps using `madewith` must upgrade.

  * New [EJSON](http://docs.meteor.com/#ejson) package allows you to use
    Dates, Mongo ObjectIDs, and binary data in your collections and
    Session variables.  You can also add your own custom datatypes.

  * Meteor now correctly represents empty documents in Collections.

<<<<<<< HEAD
* You can specify that a collection should use MongoDB ObjectIDs as its `_id`
  fields for inserts instead of strings. If you do this, use `EJSON.equals()`
  for comparing equality instead of `===`.  This also allows you to use Meteor
  with existing MongoDB databases that have ObjectID `_id`s.
=======
  * There is an informal specification in `packages/livedata/DDP.md`.
>>>>>>> 2d8b41a8


* Breaking API changes

  * Changed the API for `observe`.  Observing with `added`, `changed`
    and `removed` callbacks is now unordered; for ordering information
    use `addedAt`, `changedAt`, `removedAt`, and `movedTo`. Full
    documentation is in the [`observe` docs](http://docs.meteor.com/#observe).
    All callers of `observe` need to be updated.

  * Changed the API for publish functions that do not return a cursor
    (ie functions that call `this.set` and `this.unset`). See the
    [`publish` docs](http://docs.meteor.com/#meteor_publish) for the new
    API.


* New Features

  * Added new [`observeChanges`](http://docs.meteor.com/#observe_changes)
    API for keeping track of the contents of a cursor more efficiently.

  * There is a new reactive function on subscription handles: `ready()`
    returns true when the subscription has received all of its initial
    documents.

  * Added `Session.setDefault(key, value)` so you can easily provide
    initial values for session variables that will not be clobbered on
    hot code push.

  * You can specify that a collection should use MongoDB ObjectIDs as
    its `_id` fields for inserts instead of strings. This allows you to
    use Meteor with existing MongoDB databases that have ObjectID
    `_id`s. If you do this, you must use `EJSON.equals()` for comparing
    equality instead of `===`. See http://docs.meteor.com/#meteor_collection.

  * New [`random` package](http://docs.meteor.com/#random) provides
    several functions for generating random values. The new
    `Random.id()` function is used to provide shorter string IDs for
    MongoDB documents. `Meteor.uuid()` is deprecated.

  * `Meteor.status()` can return the status `failed` if DDP version
    negotiation fails.


* Major Performance Enhancements

  * Rewrote subscription duplication detection logic to use a more
    efficient algorithm. This significantly reduces CPU usage on the
    server during initial page load and when dealing with large amounts
    of data.

  * Reduced unnecessary MongoDB re-polling of live queries. Meteor no
    longer polls for changes on queries that specify `_id` when
    updates for a different specific `_id` are processed. This
    drastically improves performance when dealing with many
    subscriptions and updates to individual objects, such as those
    generated by the `accounts-base` package on the `Meteor.users`
    collection.


* Upgraded UglifyJS2 to version 2.2.5


Patches contributed by GitHub users awwx and michaelglenadams.

<<<<<<< HEAD
* There is a new reactive function on subscription handles: `ready()` returns
  true when the subscription has received all of its initial documents.
=======
>>>>>>> 2d8b41a8


* Reduced unecessary MongoDB re-polling of live queries.

* Improved UI for running tinytest package tests in-browser.

## v0.5.6

* Fix 0.5.5 regression: Minimongo selectors matching subdocuments under arrays
  did not work correctly.

* Some Bootstrap icons should have appeared white.

Patches contributed by GitHub user benjaminchelli.

## v0.5.5

* Deprecate `Meteor.autosubscribe`. `Meteor.subscribe` now works within
  `Meteor.autorun`.

* Allow access to `Meteor.settings.public` on the client. If the JSON
  file you gave to `meteor --settings` includes a field called `public`,
  that field will be available on the client as well as the server.

* `@import` works in `less`. Use the `.lessimport` file extension to
  make a less file that is ignored by preprocessor so as to avoid double
  processing. #203

* Upgrade Fibers to version 1.0.0. The `Fiber` and `Future` symbols are
  no longer exposed globally. To use fibers directly you can use:
   `var Fiber = __meteor_bootstrap__.require('fibers');` and
   `var Future = __meteor_bootstrap__.require('fibers/future');`

* Call version 1.1 of the Twitter API when authenticating with
  OAuth. `accounts-twitter` users have until March 5th, 2013 to
  upgrade before Twitter disables the old API. #527

* Treat Twitter ids as strings, not numbers, as recommended by
  Twitter. #629

* You can now specify the `_id` field of a document passed to `insert`.
  Meteor still auto-generates `_id` if it is not present.

* Expose an `invalidated` flag on `Meteor.deps.Context`.

* Populate user record with additional data from Facebook and Google. #664

* Add Facebook token expiration time to `services.facebook.expiresAt`. #576

* Allow piping a password to `meteor deploy` on `stdin`. #623

* Correctly type cast arguments to handlebars helper. #617

* Fix leaked global `userId` symbol.

* Terminate `phantomjs` properly on error when using the `spiderable`
  package. #571

* Stop serving non-cachable files with caching headers. #631

* Fix race condition if server restarted between page load and initial
  DDP connection. #653

* Resolve issue where login methods sometimes blocked future methods. #555

* Fix `Meteor.http` parsing of JSON responses on Firefox. #553

* Minimongo no longer uses `eval`. #480

* Serve 404 for `/app.manifest`. This allows experimenting with the
  upcoming `appcache` smart package. #628

* Upgraded many dependencies, including:
  * node.js to version 0.8.18
  * jquery-layout to version 1.3.0RC
  * Twitter Bootstrap to version 2.3.0
  * Less to version 1.3.3
  * Uglify to version 2.2.3
  * useragent to version 2.0.1

Patches contributed by GitHub users awwx, bminer, bramp, crunchie84,
danawoodman, dbimmler, Ed-von-Schleck, geoffd123, jperl, kevee,
milesmatthias, Primigenus, raix, timhaines, and xenolf.


## v0.5.4

* Fix 0.5.3 regression: `meteor run` could fail on OSX 10.8 if environment
  variables such as `DYLD_LIBRARY_PATH` are set.


## v0.5.3

* Add `--settings` argument to `meteor deploy` and `meteor run`. This
  allows you to specify deployment-specific information made available
  to server code in the variable `Meteor.settings`.

* Support unlimited open tabs in a single browser. Work around the
  browser per-hostname connection limit by using randomized hostnames
  for deployed apps. #131

* minimongo improvements:
  * Allow observing cursors with `skip` or `limit`.  #528
  * Allow sorting on `dotted.sub.keys`.  #533
  * Allow querying specific array elements (`foo.1.bar`).
  * `$and`, `$or`, and `$nor` no longer accept empty arrays (for consistency
    with Mongo)

* Re-rendering a template with Spark no longer reverts changes made by
  users to a `preserve`d form element. Instead, the newly rendered value
  is only applied if it is different from the previously rendered value.
  Additionally, <INPUT> elements with type other than TEXT can now have
  reactive values (eg, the labels on submit buttons can now be
  reactive).  #510 #514 #523 #537 #558

* Support JavaScript RegExp objects in selectors in Collection write
  methods on the client, eg `myCollection.remove({foo: /bar/})`.  #346

* `meteor` command-line improvements:
  * Improve error message when mongod fails to start.
  * The `NODE_OPTIONS` environment variable can be used to pass command-line
    flags to node (eg, `--debug` or `--debug-brk` to enable the debugger).
  * Die with error if an app name is mistakenly passed to `meteor reset`.

* Add support for "offline" access tokens with Google login. #464 #525

* Don't remove `serviceData` fields from previous logins when logging in
  with an external service.

* Improve `OAuth1Binding` to allow making authenticated API calls to
  OAuth1 providers (eg Twitter).  #539

* New login providers automatically work with `{{loginButtons}}` without
  needing to edit the `accounts-ui-unstyled` package.  #572

* Use `Content-Type: application/json` by default when sending JSON data
  with `Meteor.http`.

* Improvements to `jsparse`: hex literals, keywords as property names, ES5 line
  continuations, trailing commas in object literals, line numbers in error
  messages, decimal literals starting with `.`, regex character classes with
  slashes.

* Spark improvements:
  * Improve rendering of <SELECT> elements on IE.  #496
  * Don't lose nested data contexts in IE9/10 after two seconds.  #458
  * Don't print a stack trace if DOM nodes are manually removed
    from the document without calling `Spark.finalize`.  #392

* Always use the `autoReconnect` flag when connecting to Mongo.  #425

* Fix server-side `observe` with no `added` callback.  #589

* Fix re-sending method calls on reconnect.  #538

* Remove deprecated `/sockjs` URL support from `Meteor.connect`.

* Avoid losing a few bits of randomness in UUID v4 creation.  #519

* Update clean-css package from 0.8.2 to 0.8.3, fixing minification of `0%`
  values in `hsl` colors.  #515

Patches contributed by GitHub users Ed-von-Schleck, egtann, jwulf, lvbreda,
martin-naumann, meawoppl, nwmartin, timhaines, and zealoushacker.


## v0.5.2

* Fix 0.5.1 regression: Cursor `observe` works during server startup.  #507

## v0.5.1

* Speed up server-side subscription handling by avoiding redundant work
  when the same Mongo query is observed multiple times concurrently (eg,
  by multiple users subscribing to the same subscription), and by using
  a simpler "unordered" algorithm.

* Meteor now waits to invoke method callbacks until all the data written by the
  method is available in the local cache. This way, method callbacks can see the
  full effects of their writes. This includes the callbacks passed to
  `Meteor.call` and `Meteor.apply`, as well as to the `Meteor.Collection`
  `insert`/`update`/`remove` methods.

  If you want to process the method's result as soon as it arrives from the
  server, even if the method's writes are not available yet, you can now specify
  an `onResultReceived` callback to `Meteor.apply`.

* Rework latency compensation to show server data changes sooner. Previously, as
  long as any method calls were in progress, Meteor would buffer all data
  changes sent from the server until all methods finished. Meteor now only
  buffers writes to documents written by client stubs, and applies the writes as
  soon as all methods that wrote that document have finished.

* `Meteor.userLoaded()` and `{{currentUserLoaded}}` have been removed.
  Previously, during the login process on the client, `Meteor.userId()` could be
  set but the document at `Meteor.user()` could be incomplete. Meteor provided
  the function `Meteor.userLoaded()` to differentiate between these states. Now,
  this in-between state does not occur: when a user logs in, `Meteor.userId()`
  only is set once `Meteor.user()` is fully loaded.

* New reactive function `Meteor.loggingIn()` and template helper
  `{{loggingIn}}`; they are true whenever some login method is in progress.
  `accounts-ui` now uses this to show an animation during login.

* The `sass` CSS preprocessor package has been removed. It was based on an
  unmaintained NPM module which did not implement recent versions of the Sass
  language and had no error handling.  Consider using the `less` or `stylus`
  packages instead.  #143

* `Meteor.setPassword` is now called `Accounts.setPassword`, matching the
  documentation and original intention.  #454

* Passing the `wait` option to `Meteor.apply` now waits for all in-progress
  method calls to finish before sending the method, instead of only guaranteeing
  that its callback occurs after the callbacks of in-progress methods.

* New function `Accounts.callLoginMethod` which should be used to call custom
  login handlers (such as those registered with
  `Accounts.registerLoginHandler`).

* The callbacks for `Meteor.loginWithToken` and `Accounts.createUser` now match
  the other login callbacks: they are called with error on error or with no
  arguments on success.

* Fix bug where method calls could be dropped during a brief disconnection. #339

* Prevent running the `meteor` command-line tool and server on unsupported Node
  versions.

* Fix Minimongo query bug with nested objects.  #455

* In `accounts-ui`, stop page layout from changing during login.

* Use `path.join` instead of `/` in paths (helpful for the unofficial Windows
  port) #303

* The `spiderable` package serves pages to
  [`facebookexternalhit`](https://www.facebook.com/externalhit_uatext.php) #411

* Fix error on Firefox with DOM Storage disabled.

* Avoid invalidating listeners if setUserId is called with current value.

* Upgrade many dependencies, including:
  * MongoDB 2.2.1 (from 2.2.0)
  * underscore 1.4.2 (from 1.3.3)
  * bootstrap 2.2.1 (from 2.1.1)
  * jQuery 1.8.2 (from 1.7.2)
  * less 1.3.1 (from 1.3.0)
  * stylus 0.30.1 (from 0.29.0)
  * coffee-script 1.4.0 (from 1.3.3)

Patches contributed by GitHub users ayal, dandv, possibilities, TomWij,
tmeasday, and workmad3.

## v0.5.0

* This release introduces Meteor Accounts, a full-featured auth system that supports
  - fine-grained user-based control over database reads and writes
  - federated login with any OAuth provider (with built-in support for
    Facebook, GitHub, Google, Twitter, and Weibo)
  - secure password login
  - email validation and password recovery
  - an optional set of UI widgets implementing standard login/signup/password
    change/logout flows

  When you upgrade to Meteor 0.5.0, existing apps will lose the ability to write
  to the database from the client. To restore this, either:
  - configure each of your collections with
    [`collection.allow`](http://docs.meteor.com/#allow) and
    [`collection.deny`](http://docs.meteor.com/#deny) calls to specify which
    users can perform which write operations, or
  - add the `insecure` smart package (which is included in new apps by default)
    to restore the old behavior where anyone can write to any collection which
    has not been configured with `allow` or `deny`

  For more information on Meteor Accounts, see
  http://docs.meteor.com/#dataandsecurity and
  http://docs.meteor.com/#accounts_api

* The new function `Meteor.autorun` allows you run any code in a reactive
  context. See http://docs.meteor.com/#meteor_autorun

* Arrays and objects can now be stored in the `Session`; mutating the value you
  retrieve with `Session.get` does not affect the value in the session.

* On the client, `Meteor.apply` takes a new `wait` option, which ensures that no
  further method calls are sent to the server until this method is finished; it
  is used for login and logout methods in order to keep the user ID
  well-defined. You can also specifiy an `onReconnect` handler which is run when
  re-establishing a connection; Meteor Accounts uses this to log back in on
  reconnect.

* Meteor now provides a compatible replacement for the DOM `localStorage`
  facility that works in IE7, in the `localstorage-polyfill` smart package.

* Meteor now packages the D3 library for manipulating documents based on data in
  a smart package called `d3`.

* `Meteor.Collection` now takes its optional `manager` argument (used to
  associate a collection with a server you've connected to with
  `Meteor.connect`) as a named option. (The old call syntax continues to work
  for now.)

* Fix a bug where trying to immediately resubscribe to a record set after
  unsubscribing could fail silently.

* Better error handling for failed Mongo writes from inside methods; previously,
  errors here could cause clients to stop processing data from the server.


Patches contributed by GitHub users bradens, dandv, dybskiy, possibilities,
zhangcheng, and 75lb.


## v0.4.2

* Fix connection failure on iOS6. SockJS 0.3.3 includes this fix.

* The new `preserve-inputs` package, included by default in new Meteor apps,
  restores the pre-v0.4.0 behavior of "preserving" all form input elements by ID
  and name during re-rendering; users who want more precise control over
  preservation can still use the APIs added in v0.4.0.

* A few changes to the `Meteor.absoluteUrl` function:
  - Added a `replaceLocalhost` option.
  - The `ROOT_URL` environment variable is respected by `meteor run`.
  - It is now included in all apps via the `meteor` package. Apps that
    explicitly added the now-deprecated `absolute-url` smart package will log a
    deprecation warning.

* Upgrade Node from 0.8.8 to 0.8.11.

* If a Handlebars helper function `foo` returns null, you can now run do
  `{{foo.bar}}` without error, just like when `foo` is a non-existent property.

* If you pass a non-scalar object to `Session.set`, an error will now be thrown
  (matching the behavior of `Session.equals`). #215

* HTML pages are now served with a `charset=utf-8` Content-Type header. #264

* The contents of `<select>` tags can now be reactive even in IE 7 and 8.

* The `meteor` tool no longer gets confused if a parent directory of your
  project is named `public`. #352

* Fix a race condition in the `spiderable` package which could include garbage
  in the spidered page.

* The REPL run by `admin/node.sh` no longer crashes Emacs M-x shell on exit.

* Refactor internal `reload` API.

* New internal `jsparse` smart package. Not yet exposed publicly.


Patch contributed by GitHub user yanivoliver.


## v0.4.1

* New `email` smart package, with [`Email.send`](http://docs.meteor.com/#email)
  API.

* Upgrade Node from 0.6.17 to 0.8.8, as well as many Node modules in the dev
  bundle; those that are user-exposed are:
  * coffee-script: 1.3.3 (from 1.3.1)
  * stylus: 0.29.0 (from 0.28.1)
  * nib: 0.8.2 (from 0.7.0)

* All publicly documented APIs now use `camelCase` rather than
  `under_scores`. The old spellings continue to work for now. New names are:
  - `Meteor.isClient`/`isServer`
  - `this.isSimulation` inside a method invocation
  - `Meteor.deps.Context.onInvalidate`
  - `Meteor.status().retryCount`/`retryTime`

* Spark improvements
  * Optimize selector matching for event maps.
  * Fix `Spark._currentRenderer` behavior in timer callbacks.
  * Fix bug caused by interaction between `Template.foo.preserve` and
    `{{#constant}}`. #323
  * Allow `{{#each}}` over a collection of objects without `_id`. #281
  * Spark now supports Firefox 3.6.
  * Added a script to build a standalone spark.js that does not depend on
    Meteor (it depends on jQuery or Sizzle if you need IE7 support,
    and otherwise is fully standalone).

* Database writes from within `Meteor.setTimeout`/`setInterval`/`defer` will be
  batched with other writes from the current method invocation if they start
  before the method completes.

* Make `Meteor.Cursor.forEach` fully synchronous even if the user's callback
  yields. #321.

* Recover from exceptions thrown in `Meteor.publish` handlers.

* Upgrade bootstrap to version 2.1.1. #336, #337, #288, #293

* Change the implementation of the `meteor deploy` password prompt to not crash
  Emacs M-x shell.

* Optimize `LocalCollection.remove(id)` to be O(1) rather than O(n).

* Optimize client-side database performance when receiving updated data from the
  server outside of method calls.

* Better error reporting when a package in `.meteor/packages` does not exist.

* Better error reporting for coffeescript. #331

* Better error handling in `Handlebars.Exception`.


Patches contributed by GitHub users fivethirty, tmeasday, and xenolf.


## v0.4.0

* Merge Spark, a new live page update engine
  * Breaking API changes
     * Input elements no longer preserved based on `id` and `name`
       attributes. Use [`preserve`](http://docs.meteor.com/#template_preserve)
       instead.
     * All `Meteor.ui` functions removed. Use `Meteor.render`,
       `Meteor.renderList`, and
       [Spark](https://github.com/meteor/meteor/wiki/Spark) functions instead.
     * New template functions (eg. `created`, `rendered`, etc) may collide with
       existing helpers. Use `Template.foo.helpers()` to avoid conflicts.
     * New syntax for declaring event maps. Use
       `Template.foo.events({...})`. For backwards compatibility, both syntaxes
       are allowed for now.
  * New Template features
     * Allow embedding non-Meteor widgets (eg. Google Maps) using
       [`{{#constant}}`](http://docs.meteor.com/#constant)
     * Callbacks when templates are rendered. See
       http://docs.meteor.com/#template_rendered
     * Explicit control of which nodes are preserved during re-rendering. See
       http://docs.meteor.com/#template_preserve
     * Easily find nodes within a template in event handlers and callbacks. See
       http://docs.meteor.com/#template_find
     * Allow parts of a template to be independently reactive with the
       [`{{#isolate}}`](http://docs.meteor.com/#isolate) block helper.

* Use PACKAGE_DIRS environment variable to override package location. #227

* Add `absolute-url` package to construct URLs pointing to the application.

* Allow modifying documents returned by `observe` callbacks. #209

* Fix periodic crash after client disconnect. #212

* Fix minimingo crash on dotted queries with undefined keys. #126


## v0.3.9

* Add `spiderable` package to allow web crawlers to index Meteor apps.

* `meteor deploy` uses SSL to protect application deployment.

* Fix `stopImmediatePropagation()`. #205


## v0.3.8

* HTTPS support
  * Add `force-ssl` package to require site to load over HTTPS.
  * Use HTTPS for install script and `meteor update`.
  * Allow runtime configuration of default DDP endpoint.

* Handlebars improvements
  * Implement dotted path traversal for helpers and methods.
  * Allow functions in helper arguments.
  * Change helper nesting rules to allow functions as arguments.
  * Fix `{{this.foo}}` to never invoke helper `foo`.
  * Make event handler `this` reflect the node that matched the selector instead
    of the event target node.
  * Fix keyword arguments to helpers.

* Add `nib` support to stylus package. #175

* Upgrade bootstrap to version 2.0.4. #173

* Print changelog after `meteor update`.

* Fix mouseenter and mouseleave events. #224

* Fix issue with spurious heartbeat failures on busy connections.

* Fix exception in minimongo when matching non-arrays using `$all`. #183

* Fix serving an empty file when no cacheable assets exist. #179


## v0.3.7

* Better parsing of `.html` template files
  * Allow HTML comments (`<!-- -->`) at top level
  * Allow whitespace anywhere in open/close tag
  * Provide names and line numbers on error
  * More helpful error messages

* Form control improvements
  * Fix reactive radio buttons in Internet Explorer.
  * Fix reactive textareas to update consistently across browsers, matching text
    field behavior.

* `http` package bug fixes:
  * Send correct Content-Type when POSTing `params` from the server. #172
  * Correctly detect JSON response Content-Type when a charset is present.

* Support `Handlebars.SafeString`. #160

* Fix intermittent "Cursor is closed" mongo error.

* Fix "Cannot read property 'nextSibling' of null" error in certain nested
  templates. #142

* Add heartbeat timer on the client to notice when the server silently goes
  away.


## v0.3.6

* Rewrite event handling. `this` in event handlers now refers to the data
  context of the element that generated the event, *not* the top-level data
  context of the template where the event is declared.

* Add /websocket endpoint for raw websockets. Pass websockets through
  development mode proxy.

* Simplified API for Meteor.connect, which now receives a URL to a Meteor app
  rather than to a sockjs endpoint.

* Fix livedata to support subscriptions with overlapping documents.

* Update node.js to 0.6.17 to fix potential security issue.


## v0.3.5

* Fix 0.3.4 regression: Call event map handlers on bubbled events. #107


## v0.3.4

* Add Twitter `bootstrap` package. #84

* Add packages for `sass` and `stylus` CSS pre-processors. #40, #50

* Bind events correctly on top level elements in a template.

* Fix dotted path selectors in minimongo. #88

* Make `backbone` package also run on the server.

* Add `bare` option to coffee-script compilation so variables can be shared
  between multiple coffee-script file. #85

* Upgrade many dependency versions. User visible highlights:
 * node.js 0.6.15
 * coffee-script 1.3.1
 * less 1.3.0
 * sockjs 0.3.1
 * underscore 1.3.3
 * backbone 0.9.2

* Several documentation fixes and test coverage improvements.


## v0.3.3

* Add `http` package for making HTTP requests to remote servers.

* Add `madewith` package to put a live-updating Made with Meteor badge on apps.

* Reduce size of mongo database on disk (--smallfiles).

* Prevent unnecessary hot-code pushes on deployed apps during server migration.

* Fix issue with spaces in directory names. #39

* Workaround browser caching issues in development mode by using query
  parameters on all JavaScript and CSS requests.

* Many documentation and test fixups.


## v0.3.2

* Initial public launch<|MERGE_RESOLUTION|>--- conflicted
+++ resolved
@@ -16,14 +16,7 @@
 
   * Meteor now correctly represents empty documents in Collections.
 
-<<<<<<< HEAD
-* You can specify that a collection should use MongoDB ObjectIDs as its `_id`
-  fields for inserts instead of strings. If you do this, use `EJSON.equals()`
-  for comparing equality instead of `===`.  This also allows you to use Meteor
-  with existing MongoDB databases that have ObjectID `_id`s.
-=======
   * There is an informal specification in `packages/livedata/DDP.md`.
->>>>>>> 2d8b41a8
 
 
 * Breaking API changes
@@ -89,16 +82,6 @@
 
 Patches contributed by GitHub users awwx and michaelglenadams.
 
-<<<<<<< HEAD
-* There is a new reactive function on subscription handles: `ready()` returns
-  true when the subscription has received all of its initial documents.
-=======
->>>>>>> 2d8b41a8
-
-
-* Reduced unecessary MongoDB re-polling of live queries.
-
-* Improved UI for running tinytest package tests in-browser.
 
 ## v0.5.6
 
