--- conflicted
+++ resolved
@@ -1,16 +1,11 @@
 ## v.NEXT
 
-<<<<<<< HEAD
 * Log out a user's other sessions when they change their password.
 
 * Move boilerplate HTML from tools to webapp. Changes internal
   Webapp.addHtmlAttributeHook API incompatibly.
 
 
-## v0.8.0
-
-(Currently being stabilized. Features Blaze.)
-=======
 ## v0.8.0
 
 Meteor 0.8.0 introduces Blaze, a total rewrite of our live templating engine,
@@ -85,7 +80,6 @@
   `UI.registerHelper`.
 
 Patches contributed by GitHub users cmather and mart-jansink.
->>>>>>> dc71bd21
 
 
 ## v0.7.2
