--- conflicted
+++ resolved
@@ -343,7 +343,6 @@
   }
 };
 
-<<<<<<< HEAD
 exports.isUrlWithSha = function (x) {
   // For now, just support http/https, which is at least less restrictive than
   // the old "github only" rule.
@@ -423,7 +422,6 @@
 
   return p;
 };
-=======
 
 // Patience: a way to make slow operations a little more bearable.
 //
@@ -557,4 +555,3 @@
     self._whenMessage = null;
   }
 });
->>>>>>> d771fdbf
