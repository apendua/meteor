var selftest = require('../selftest.js');
var path = require('path');
var fs = require('fs');
var _ = require('underscore');
var config = require("../config.js");
var catalogRemote = require("../catalog-remote.js");
var buildmessage = require("../buildmessage.js");
var Sandbox = selftest.Sandbox;

<<<<<<< HEAD
var getCatalog = function (sandbox) {
 var dataFile = path.join(sandbox.warehouse,
                          'package-metadata', 'v2',
                          config.getLocalPackageCacheFilename());
 var catalog = new catalogRemote.RemoteCatalog();
 catalog.initialize( {packageStorage: dataFile});
 return catalog;
}
=======
var editPackageMetadata = function (sandbox, f) {
  var dataFile = config.getPackageStorage({root: sandbox.warehouse});
  var data = JSON.parse(fs.readFileSync(dataFile, 'utf8'));
  f(data);
  fs.writeFileSync(dataFile, JSON.stringify(data));
};
>>>>>>> 120e8266

var setBanner = function (sandbox, version, banner) {
  var messages = buildmessage.capture(function () {
    var catalog = getCatalog(sandbox);
    var release = catalog.getReleaseVersion("METEOR", version);
    release.banner = { text: banner, lastUpdated: new Date };
    catalog._insertReleaseVersions([release]); //This is a hack
  });
};

var recommend = function (sandbox, version) {
  var messages = buildmessage.capture(function () {
    var catalog = getCatalog(sandbox);
    var release = catalog.getReleaseVersion('METEOR', version);
    release.recommended = true;
    catalog._insertReleaseVersions([release]);
  });
};

selftest.define("autoupdate", ['checkout'], function () {
  var s = new Sandbox({
    warehouse: {
      v1: { recommended: true},
      v2: { recommended: true },
      v3: { },
      v4: { }
    }
  });
  var run;

  // These tests involve running an app, but only because we want to
  // exercise the autoupdater, not because we actually care if the app
  // manages to run. So stop mongo from starting so that it goes faster.
  s.set("MONGO_URL", "whatever");

  // This makes packages not depend on meteor (specifically, makes our empty
  // control program not depend on meteor).
  s.set("NO_METEOR_PACKAGE", "t");

  s.createApp('myapp', 'packageless');
  s.cd('myapp', function () {
    setBanner(s, "v2", "=> New hotness v2 being downloaded.\n");
    s.write('.meteor/release', 'METEOR@v2');

    // console.log("WE ARE READY NOW", s.warehouse, s.cwd)
    // require('../utils.js').sleepMs(1000*10000)

    // Run it and see the banner for the current version.
    run = s.run("--port", "21000");
    run.waitSecs(5);
    run.match("New hotness v2 being downloaded");
    run.match("running at");
    run.stop();

    // We won't see the banner a second time, or any other message about
    // updating since we are at the latest recommended release.
    run = s.run("--port", "21000");
    run.waitSecs(5);
    run.match("running at");
    run.forbidAll("hotness");
    run.forbidAll("meteor update");
    run.stop();

    // If we are not at the latest version of Meteor, at startup, we get a
    // boring prompt to update (not a banner since we didn't set one for v1).
    s.write('.meteor/release', 'METEOR@v1');

    // We don't see any information if we run a simple command like list.
    run = s.run("list");
    run.forbidAll("New hotness v2 being downloaded");
    run.expectExit(0);
    run.stop();

    run = s.run("--version");
    run.read("Meteor v1\n");
    run.expectEnd();
    run.expectExit(0);

    // We do see a boring prompt though.
    run = s.run("--port", "22000");
    run.waitSecs(5);
    run.match("v2");
    run.forbidAll("hotness");
    run.match("meteor update");
    run.stop();

    // .. unless we explicitly forced this release. Then, no prompt.
    s.write('.meteor/release', 'METEOR@somethingelse');
    run = s.run("--release", "v1", "--port", "23000");
    run.waitSecs(5);
    run.match("running at");
    run.forbidAll("hotness");
    run.forbidAll("meteor update");
    run.stop();

    // XXX figure out about the UI of being offline. the old warehouse
    //     banner code actually printed out that it was downloading stuff,
    //     not just that it was available. we aren't quite as subtle now.

    // // OK, now say there actually is a new version available. (Use a
    // // version that we will fail to download, just so we have a chance
    // // to see what it happens if we restart before the download
    // // finishes)
    // s.write('.meteor/release', 'v2');
    // s.set('METEOR_TEST_FAIL_RELEASE_DOWNLOAD', 'offline');
    // setManifest(s, "test-junk", "=> New hotness test-junk being downloaded.\n");
    // run = s.run("--port", "24000");
    // run.match("New hotness test-junk");
    // run.stop();

    // // But we only print the banner once.
    // run = s.run("--port", "25000");
    // run.match("Meteor test-junk is being downloaded");
    // run.stop();
    // run.forbidAll("hotness");

    // OK, now use a version that we already have, so that the update
    // will succeed (we don't currently have facilities for stubbing out
    // the release download itself, but that's OK -- the updater only
    // checks if our latest version is not equal to the one in the
    // manifest, not if we actually have the version in the manifest;
    // and the downloading code turns out to be a noop if we already
    // have that version).
    recommend(s, "v3");
    s.write('.meteor/release', 'METEOR@v2');
    run = s.run("--port", "26000");
    run.match("Meteor v3 is available");
    run.match("meteor update");
    run.stop();

    run = s.run("update");
    run.read("myapp: updated to Meteor v3.");
    run.match("Your packages are at their latest compatible versions.\n");
    run.expectEnd();
    run.expectExit(0);

    run = s.run("--version");
    run.read("Meteor v3\n");
    run.expectEnd();
    run.expectExit(0);

    run = s.run("update");
    run.match("already at Meteor v3, the latest release");
    run.expectExit(0);

    // Update the app back to an older version.
    run = s.run("update", "--release", "v2");
    run.read("myapp: updated to Meteor v2.\n");
    run.expectEnd();
    run.expectExit(0);

    run = s.run("--version");
    run.read("Meteor v2\n");
    run.expectEnd();
    run.expectExit(0);

    run = s.run("update", "--release", "v2");
    run.match("already at Meteor v2");
    run.forbidAll("the latest release");
    run.expectExit(0);

    // Update explicitly to v3.
    run = s.run("update", "--release", "v3");
    run.read("myapp: updated to Meteor v3.\n");
    // We *don't* print "All your package dependencies are already up to date"
    // here, because we don't try to additionally update packages when you
    // request a specific release.
    run.expectEnd();
    run.expectExit(0);
  });

  // The latest version has been updated globally too.
  run = s.run("--version");
  run.read("Meteor v3\n");
  run.expectEnd();
  run.expectExit(0);

  // Recommend v4 and watch --version update.
  // XXX: Not sure if this is desired behavior.
  recommend(s, "v4");
  run = s.run("--version");
  run.match("Meteor v4\n");
  run.expectEnd();
  run.expectExit(0);

});<|MERGE_RESOLUTION|>--- conflicted
+++ resolved
@@ -7,7 +7,6 @@
 var buildmessage = require("../buildmessage.js");
 var Sandbox = selftest.Sandbox;
 
-<<<<<<< HEAD
 var getCatalog = function (sandbox) {
  var dataFile = path.join(sandbox.warehouse,
                           'package-metadata', 'v2',
@@ -15,15 +14,7 @@
  var catalog = new catalogRemote.RemoteCatalog();
  catalog.initialize( {packageStorage: dataFile});
  return catalog;
-}
-=======
-var editPackageMetadata = function (sandbox, f) {
-  var dataFile = config.getPackageStorage({root: sandbox.warehouse});
-  var data = JSON.parse(fs.readFileSync(dataFile, 'utf8'));
-  f(data);
-  fs.writeFileSync(dataFile, JSON.stringify(data));
 };
->>>>>>> 120e8266
 
 var setBanner = function (sandbox, version, banner) {
   var messages = buildmessage.capture(function () {
