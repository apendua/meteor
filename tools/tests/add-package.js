var selftest = require('../selftest.js');
var Sandbox = selftest.Sandbox;
var files = require('../files.js');
var _= require('underscore');

// Copy the contents of one file to another.  In these series of tests, we often
// want to switch contents of package.js files. It is more legible to copy in
// the backup file rather than trying to write into it manually.
//
// XXX: Surely there is a function for this in fs?
// XXX: In which case, perhaps move this to sandbox.
var copyFile = function(from, to, sand) {
  var contents = sand.read(from);
  if (!contents) {
    throw new Error("File " + from + " does not exist.");
  };
  sand.write(to, contents);
};

// Given a sandbox, that has the app as its currend cwd, read the packages file
// and check that it contains exactly the packages specified, in order.
//
// sand: a sandbox, that has the main app directory as its cwd.
// packages: an array of packages in order. Packages can be of the form:
//
//    standard-app-packages (ie: name), in which case this will match any
//    version of that package as long as it is included.
//
//    awesome-pack@1.0.0+local (ie: name@version) to match that name at that
//    version explicitly. This is for packages that we included at a specific
//    version.
var checkPackages = function(sand, packages) {
  var lines = sand.read(".meteor/packages").split("\n");
  var i = 0;
  _.each(lines, function(line) {
    if (!line) return;
    // If the specified package contains an @ sign, then it has a version
    // number, so we should match everything.
    if (packages[i].split('@').length > 1) {
      selftest.expectEqual(line, packages[i]);
    } else {
      var pack = line.split('@')[0];
      selftest.expectEqual(pack, packages[i]);
    }
    i++;
  });
  selftest.expectEqual(packages.length, i);
};

// Given a sandbox, that has the app as its currend cwd, read the versions file
// and check that it contains the packages that we are looking for. We don't
// check the order, we just want to make sure that the right dependencies are
// in.
//
// sand: a sandbox, that has the main app directory as its cwd.
// packages: an array of packages in order. Packages can be of the form:
//
//    standard-app-packages (ie: name), in which case this will match any
//    version of that package as long as it is included. This is for packages
//    external to the app, since we don't want this test to fail when we push a
//    new version.
//
//    awesome-pack@1.0.0+local (ie: name@version) to match that name at that
//    version explicitly. This is for packages that only exist for the purpose
//    of this test (for example, packages local to this app), so we know exactly
//    what version we expect.
var checkVersions = function(sand, packages) {
  var lines = sand.read(".meteor/versions").split("\n");
  var depend = {};
  _.each(lines, function(line) {
    if (!line) return;
    // Packages are stored of the form foo@1.0.0, so this should give us an
    // array [foo, 1.0.0].
    var split = line.split('@');
    var pack = split[0];
    depend[pack] = split[1];
  });
  var i = 0;
  _.each(packages, function (pack) {
    var split = pack.split('@');
    if (split.length > 1) {
      selftest.expectEqual(depend[split[0]], split[1]);
    } else {
      var exists = _.has(depend, split[0]);
      selftest.expectEqual(exists, true);
    }
    i++;
  });
  selftest.expectEqual(packages.length, i);
};

// Add packages to an app. Change the contents of the packages and their
// dependencies, make sure that the app still refreshes.
selftest.define("change packages", function () {
  var s = new Sandbox();
  var run;

  // Starting a run
  s.createApp("myapp", "package-tests");
  s.cd("myapp");
  s.set("METEOR_TEST_TMP", files.mkdtemp());
  run = s.run();
  run.match("myapp");
  run.match("proxy");
  run.match("MongoDB");
  run.waitSecs(5);
  run.match("your app");
  run.waitSecs(5);
  run.match("running at");
  run.match("localhost");
  // Add the local package 'say-something'. It should print a message.
  s.write(".meteor/packages", "standard-app-packages \n say-something");
  run.waitSecs(2);
  run.match("initial");
  run.match("restarted");

  // Modify the local package 'say'something'.
  s.cd("packages/say-something", function () {
    s.write("foo.js", "console.log(\"another\");");
  });
  run.waitSecs(12);
  run.match("another");
  run.match("restarted");

  // Add a local package depends-on-plugin.
  s.write(".meteor/packages", "standard-app-packages \n depends-on-plugin");
  run.waitSecs(2);
  run.match("foobar");
  run.match("restarted");

  // Change something in the plugin.
  s.cd("packages/contains-plugin/plugin", function () {
    s.write("plugin.js", "console.log(\"edit\");");
  });
  run.waitSecs(2);
  run.match("edit");
  run.match("foobar!");
  run.match("restarted");

  // Add packages to sub-programs of an app. Make sure that the correct change
  // is propagated to its versions file.
  copyFile('programs/empty/package2.js', 'programs/empty/package.js', s);

  run.waitSecs(2);
  run.match("restarted");
});


// Add packages through the command line, and make sure that the correct set of
// changes is reflected in .meteor/packages, .meteor/versions and list --using.
selftest.define("add packages", function () {
  var s = new Sandbox();
  var run;

  // Starting a run
  s.createApp("myapp", "package-tests");
  s.cd("myapp");
  s.set("METEOR_TEST_TMP", files.mkdtemp());

  console.log("XXX: this assumes that we are running from checkout");
  run = s.run("add", "accounts-base", "--offline-catalog");

  run.match("Successfully added");
  checkPackages(s,
                ["accounts-base", "standard-app-packages"]);

  run = s.run("--once");

  run = s.run("add", "say-something@1.0.0", "--offline-catalog");
<<<<<<< HEAD

=======
>>>>>>> 71917200
  run.match("Successfully added");

  checkPackages(s,
                ["accounts-base",  "say-something@1.0.0", "standard-app-packages"]);

  run = s.run("add", "depends-on-plugin", "--offline-catalog");
  run.match("Successfully added");
  checkPackages(s,
                ["accounts-base",  "depends-on-plugin",
                 "say-something@1.0.0",  "standard-app-packages"]);

  checkVersions(s,
                ["accounts-base",  "depends-on-plugin",
                 "say-something",  "standard-app-packages",
                 "contains-plugin@1.1.0+local"]);

  run = s.run("remove", "say-something", "--offline-catalog");
  run.match("Removed constraint say-something");
  checkVersions(s,
                ["accounts-base",  "depends-on-plugin",
                 "standard-app-packages",
                 "contains-plugin"]);

  run = s.run("remove", "depends-on-plugin", "--offline-catalog");
  run.match("removed dependency on contains-plugin");
  run.match("Removed constraint depends-on-plugin");

  checkVersions(s,
                ["accounts-base",
                 "standard-app-packages"]);
  run = s.run("list", "--using", "--offline-catalog");
  run.match("accounts-base");
  run.match("standard-app-packages");

  // Add packages to sub-programs of an app. Make sure that the correct change
  // is propagated to its versions file.
  copyFile('programs/empty/package2.js', 'programs/empty/package.js', s);

  // Don't add the file to packages.
  run = s.run("list", "--using", "--offline-catalog");
  run.match("accounts-base");
  run.match("standard-app-packages");

  // Do add the file to versions.
  checkVersions(s,
                ["accounts-base",  "depends-on-plugin",
                 "standard-app-packages",
                 "contains-plugin"]);
});<|MERGE_RESOLUTION|>--- conflicted
+++ resolved
@@ -167,10 +167,6 @@
   run = s.run("--once");
 
   run = s.run("add", "say-something@1.0.0", "--offline-catalog");
-<<<<<<< HEAD
-
-=======
->>>>>>> 71917200
   run.match("Successfully added");
 
   checkPackages(s,
