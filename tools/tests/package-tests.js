--- conflicted
+++ resolved
@@ -209,7 +209,6 @@
   run.match("accounts-base: A user account system");
   run.expectExit(0);
 
-
   checkPackages(s,
                 ["meteor-platform", "accounts-base"]);
 
@@ -242,7 +241,7 @@
                 ["accounts-base",  "depends-on-plugin",
                  "meteor-platform",
                  "contains-plugin"]);
-  
+
   run = s.run("remove", "depends-on-plugin");
   run.match("removed contains-plugin");
   run.match("removed depends-on-plugin");
@@ -254,12 +253,7 @@
   run = s.run("list");
   run.match("accounts-base");
   run.match("meteor-platform");
-<<<<<<< HEAD
-  
-  
-=======
-
->>>>>>> 44ea500c
+
   // Add packages to sub-programs of an app. Make sure that the correct change
   // is propagated to its versions file.
   s.cp('programs/empty/package2.js', 'programs/empty/package.js');
