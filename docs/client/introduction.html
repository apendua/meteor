<template name="introduction">
<div id="introduction">
<!-- clicking this anchor in the left bar should scroll to top of doc,
not here -->
<!-- XXX by: (three headshot thumbnails w names) -->

{{#markdown}}

<b>_Meteor is an ultra-simple environment for building modern websites.
What once took weeks, even with the best tools, now takes hours with
Meteor._</b>

The web was originally designed to work in the same way that mainframes
worked in the 70s.  The application server rendered a screen and sent it
over the network to a dumb terminal. Whenever the user did anything,
that server rerendered a whole new screen. This model served the Web
well for over a decade. It gave rise to LAMP, Rails, Django, PHP.

But the best teams, with the biggest budgets and the longest schedules,
now build applications in JavaScript that run on the client.  These apps
have stellar interfaces.  They don't reload pages.  They are reactive:
changes from any client immediately appear on everyone's screen.

They've built them the hard way.  Meteor makes it an order of
magnitude simpler, and a lot more fun.  You can build a complete
application in a weekend, or a sufficiently caffeinated hackathon.  No
longer do you need to provision server resources, or deploy API
endpoints in the cloud, or manage a database, or wrangle an ORM layer,
or swap back and forth between JavaScript and Ruby, or broadcast data
invalidations to clients.

Meteor is a work in progress, but we hope it shows the direction of
our thinking.  We'd love to hear your feedback.


## Quick start!

<!-- change colors on these. $ and command output in grey, rest in
white -->

The following works on all [supported
platforms](https://github.com/meteor/meteor/wiki/Supported-Platforms).

Install Meteor:

<pre>
$ curl https://install.meteor.com | /bin/sh
</pre>

Create a project:

<pre>
$ meteor create myapp
</pre>

Run it locally:

<pre>
$ cd myapp
$ meteor
=&gt; Meteor server running on: http://localhost:3000/
</pre>

Unleash it on the world (on a free server we provide):

<pre>
$ meteor deploy myapp.meteor.com
</pre>

<h2 id="sevenprinciples">Seven Principles of Meteor</h2>

<!-- wire with [1,2,3] on it -->
- _Data on the Wire_. Don't send HTML over the network. Send data and
let the client decide how to render it.

<!-- two people, one speech bubble coming out of both of their mouths,
containing '{}' -->
- _One Language._ Write both the client and the server parts of your
interface in JavaScript.

<!-- globe, with the same database icon in US and Russia -->
- _Database Everywhere_. Use the same transparent API to access your
database from the client or the server.

<!-- clock with zero time elapsed. or clock on left with zero time
elapsed, horizontal bold line to a clock with zero time elapsed, but a
line at a 45 degree angle to a a clock in grey with 100 ms
elapsed. like shades of relativity -->
- _Latency Compensation_. On the client, use prefetching and model
simulation to make it look like you have a zero-latency connection to
the database.

<!-- knee getting hit with hammer like in reflex test -->
- _Full Stack Reactivity_. Make realtime the default. All layers, from
database to template, should make an event-driven interface available.

- _Embrace the Ecosystem_. Meteor is open source and integrates,
rather than replaces, existing open source tools and frameworks.

<!-- zen circle -->
- _Simplicity Equals Productivity_. The best way to make something
seem simple is to have it actually _be_ simple. Accomplish this through
clean, classically beautiful APIs.


<h2 id="resources">Developer Resources</h2>

<!-- https://github.com/blog/273-github-ribbons -->
<a href="http://github.com/meteor/meteor"><img class="github-ribbon visible-desktop" style="position: absolute; top: 0; right: 0; border: 0;" src="/forkme_right_red_aa0000.png" alt="Fork me on GitHub"></a>

If anything in Meteor catches your interest, we hope you'll get involved
with the project!

<dl class="involved">
<dt><span>Stack Overflow</span></dt>
<dd>The best place to ask (and answer!) technical questions is on <a href="http://stackoverflow.com/questions/tagged/meteor">Stack
  Overflow</a>.  Be sure to add
  the <code>meteor</code> tag to your question.
</dd>

<dt><span>Mailing lists</span></dt>
<dd>
  We have two mailing lists for Meteor.  <nobr><a href="http://groups.google.com/group/meteor-talk"><code>meteor-talk@googlegroups.com</code></a></nobr>
  is for general questions, requests for help, and new project
  announcements.
  <nobr><a href="http://groups.google.com/group/meteor-core"><code>meteor-core@googlegroups.com</code></a></nobr>
  is for coordinating changes to Meteor core packages and the build
  tools.
</dd>

<dt><span>GitHub</span></dt>
<dd>The core code is on <a href="http://github.com/meteor/meteor">GitHub</a>.  If you're able to write code or file issues, we'd love to have your help.  Please read <a href="https://github.com/meteor/meteor/wiki/Contributing-to-Meteor">Contributing to Meteor</a> for how to get started.
</dd>

<dt><span>The Meteor Manual</span></dt>
<<<<<<< HEAD
<dd>In-depth articles about the core components of Meteor can be found on the<a href="http://manual.meteor.com/">Meteor Manual</a>. We've published the first article, which is about <a href="http://manual.meteor.com/#deps">Deps</a>, our transparent reactivity framework. More articles (covering topics like Blaze, Unibuild, and DDP) coming soon!
=======
<dd>In-depth articles about the core components of Meteor can be found on the <a href="http://manual.meteor.com/">Meteor Manual</a>. The first article is about <a href="http://manual.meteor.com/#deps">Deps</a>, our transparent reactivity framework. More articles (covering topics like Blaze, Unibuild, and DDP) are coming soon!
>>>>>>> 1df5157c
</dd>
</dl>

{{/markdown}}
</div>
</template><|MERGE_RESOLUTION|>--- conflicted
+++ resolved
@@ -133,11 +133,7 @@
 </dd>
 
 <dt><span>The Meteor Manual</span></dt>
-<<<<<<< HEAD
-<dd>In-depth articles about the core components of Meteor can be found on the<a href="http://manual.meteor.com/">Meteor Manual</a>. We've published the first article, which is about <a href="http://manual.meteor.com/#deps">Deps</a>, our transparent reactivity framework. More articles (covering topics like Blaze, Unibuild, and DDP) coming soon!
-=======
 <dd>In-depth articles about the core components of Meteor can be found on the <a href="http://manual.meteor.com/">Meteor Manual</a>. The first article is about <a href="http://manual.meteor.com/#deps">Deps</a>, our transparent reactivity framework. More articles (covering topics like Blaze, Unibuild, and DDP) are coming soon!
->>>>>>> 1df5157c
 </dd>
 </dl>
 
