<template name="api">
{{#markdown}}

<h1 id="api">The Meteor API</h1>

Your JavaScript code can run in two environments: the *client* (browser), and
the *server* (a [Node.js](http://nodejs.org/) container on a server).  For each
function in this API reference, we'll indicate if the function is available just
on the client, just on the server, or *Anywhere*.

<h2 id="core"><span>Meteor Core</span></h2>

{{> api_box isClient}}
{{> api_box isServer}}

{{#note}}
`Meteor.isServer` can be used to limit where code runs, but it does not
prevent code from being sent to the client. Any sensitive code that you
don't want served to the client, such as code containing passwords or
authentication mechanisms, should be kept in the `server` directory.
{{/note}}


{{> api_box startup}}

On a server, the function will run as soon as the server process is
finished starting. On a client, the function will run as soon as the DOM
is ready.

The `startup` callbacks are called in the same order as the calls to
`Meteor.startup` were made.

On a client, `startup` callbacks from packages will be called
first, followed by `<body>` templates from your `.html` files,
followed by your application code.

    // On server startup, if the database is empty, create some initial data.
    if (Meteor.isServer) {
      Meteor.startup(function () {
        if (Rooms.find().count() === 0) {
          Rooms.insert({name: "Initial room"});
        }
      });
    }

{{> api_box absoluteUrl}}

{{> api_box settings}}

{{> api_box release}}

<h2 id="publishandsubscribe"><span>Publish and subscribe</span></h2>

These functions control how Meteor servers publish sets of records and
how clients can subscribe to those sets.

{{> api_box publish}}

To publish records to clients, call `Meteor.publish` on the server with
two parameters: the name of the record set, and a *publish function*
that Meteor will call each time a client subscribes to the name.

Publish functions can return a
[`Collection.Cursor`](#meteor_collection_cursor), in which case Meteor
will publish that cursor's documents to each subscribed client. You can
also return an array of `Collection.Cursor`s, in which case Meteor will
publish all of the cursors.

{{#warning}}
If you return multiple cursors in an array, they currently must all be from
different collections. We hope to lift this restriction in a future release.
{{/warning}}

    // server: publish the rooms collection, minus secret info.
    Meteor.publish("rooms", function () {
      return Rooms.find({}, {fields: {secretInfo: 0}});
    });

    // ... and publish secret info for rooms where the logged-in user
    // is an admin. If the client subscribes to both streams, the records
    // are merged together into the same documents in the Rooms collection.
    Meteor.publish("adminSecretInfo", function () {
      return Rooms.find({admin: this.userId}, {fields: {secretInfo: 1}});
    });

    // publish dependent documents and simulate joins
    Meteor.publish("roomAndMessages", function (roomId) {
      check(roomId, String);
      return [
        Rooms.find({_id: roomId}, {fields: {secretInfo: 0}}),
        Messages.find({roomId: roomId})
      ];
    });

Alternatively, a publish function can directly control its published record set
by calling the functions [`added`](#publish_added) (to add a new document to the
published record set), [`changed`](#publish_changed) (to change or clear some
fields on a document already in the published record set), and
[`removed`](#publish_removed) (to remove documents from the published record
set).  These methods are provided by `this` in your publish function.

If a publish function does not return a cursor or array of cursors, it is
assumed to be using the low-level `added`/`changed`/`removed` interface, and it
**must also call [`ready`](#publish_ready) once the initial record set is
complete**.

Example:

    // server: publish the current size of a collection
    Meteor.publish("counts-by-room", function (roomId) {
      var self = this;
      check(roomId, String);
      var count = 0;
      var initializing = true;

      // observeChanges only returns after the initial `added` callbacks
      // have run. Until then, we don't want to send a lot of
      // `self.changed()` messages - hence tracking the
      // `initializing` state.
      var handle = Messages.find({roomId: roomId}).observeChanges({
        added: function (id) {
          count++;
          if (!initializing)
            self.changed("counts", roomId, {count: count});
        },
        removed: function (id) {
          count--;
          self.changed("counts", roomId, {count: count});
        }
        // don't care about changed
      });

      // Instead, we'll send one `self.added()` message right after
      // observeChanges has returned, and mark the subscription as
      // ready.
      initializing = false;
      self.added("counts", roomId, {count: count});
      self.ready();

      // Stop observing the cursor when client unsubs.
      // Stopping a subscription automatically takes
      // care of sending the client any removed messages.
      self.onStop(function () {
        handle.stop();
      });
    });

    // client: declare collection to hold count object
    Counts = new Meteor.Collection("counts");

    // client: subscribe to the count for the current room
    Deps.autorun(function () {
      Meteor.subscribe("counts-by-room", Session.get("roomId"));
    });

    // client: use the new collection
    console.log("Current room has " +
                Counts.findOne(Session.get("roomId")).count +
                " messages.");

    // server: sometimes publish a query, sometimes publish nothing
    Meteor.publish("secretData", function () {
      if (this.userId === 'superuser') {
        return SecretData.find();
      } else {
        // Declare that no data is being published. If you leave this line
        // out, Meteor will never consider the subscription ready because
        // it thinks you're using the added/changed/removed interface where
        // you have to explicitly call this.ready().
        return [];
      }
    });

{{#warning}}
Meteor will emit a warning message if you call `Meteor.publish` in a
project that includes the `autopublish` package.  Your publish function
will still work.
{{/warning}}

{{> api_box subscription_userId}}

This is constant. However, if the logged-in user changes, the publish
function is rerun with the new value.

{{> api_box subscription_added}}
{{> api_box subscription_changed}}
{{> api_box subscription_removed}}
{{> api_box subscription_ready}}

{{> api_box subscription_onStop}}

If you call [`observe`](#observe) or [`observeChanges`](#observe_changes) in your
publish handler, this is the place to stop the observes.

{{> api_box subscription_error}}
{{> api_box subscription_stop}}

{{> api_box subscription_connection}}

{{> api_box subscribe}}

When you subscribe to a record set, it tells the server to send records to the
client.  The client stores these records in local [Minimongo
collections](#meteor_collection), with the same name as the `collection`
argument used in the publish handler's [`added`](#publish_added),
[`changed`](#publish_changed), and [`removed`](#publish_removed)
callbacks.  Meteor will queue incoming records until you declare the
[`Meteor.Collection`](#meteor_collection) on the client with the matching
collection name.

    // okay to subscribe (and possibly receive data) before declaring
    // the client collection that will hold it.  assume "allplayers"
    // publishes data from server's "players" collection.
    Meteor.subscribe("allplayers");
    ...
    // client queues incoming players records until ...
    ...
    Players = new Meteor.Collection("players");

The client will see a document if the document is currently in the published
record set of any of its subscriptions.

The `onReady` callback is called with no arguments when the server
[marks the subscription as ready](#publish_ready). The `onError` callback is
called with a [`Meteor.Error`](#meteor_error) if the subscription fails or is
terminated by the server.

`Meteor.subscribe` returns a subscription handle, which is an object with the
following methods:

<dl class="callbacks">
{{#dtdd "stop()"}}
Cancel the subscription. This will typically result in the server directing the
client to remove the subscription's data from the client's cache.
{{/dtdd}}

{{#dtdd "ready()"}}
True if the server has [marked the subscription as ready](#publish_ready). A
reactive data source.
{{/dtdd}}
</dl>

If you call `Meteor.subscribe` within a [reactive computation](#reactivity),
for example using
[`Deps.autorun`](#deps_autorun), the subscription will automatically be
cancelled when the computation is invalidated or stopped; it's not necessary
to call `stop` on
subscriptions made from inside `autorun`. However, if the next iteration
of your run function subscribes to the same record set (same name and
parameters), Meteor is smart enough to skip a wasteful
unsubscribe/resubscribe. For example:

    Deps.autorun(function () {
      Meteor.subscribe("chat", {room: Session.get("current-room")});
      Meteor.subscribe("privateMessages");
    });

This subscribes you to the chat messages in the current room and to your private
messages. When you change rooms by calling `Session.set("current-room",
"new-room")`, Meteor will subscribe to the new room's chat messages,
unsubscribe from the original room's chat messages, and continue to
stay subscribed to your private messages.

If more than one subscription sends conflicting values for a field (same
collection name, document ID, and field name), then the value on the client will
be one of the published values, chosen arbitrarily.

<h2 id="methods_header"><span>Methods</span></h2>

Methods are remote functions that Meteor clients can invoke.

{{> api_box methods}}

Example:

    Meteor.methods({
      foo: function (arg1, arg2) {
        check(arg1, String);
        check(arg2, [Number]);
        // .. do stuff ..
        if (you want to throw an error)
          throw new Meteor.Error(404, "Can't find my pants");
        return "some return value";
      },

      bar: function () {
        // .. do other stuff ..
        return "baz";
      }
    });

Calling `methods` on the server defines functions that can be called remotely by
clients.  They should return an [EJSON](#ejson)-able value or throw an
exception.  Inside your method invocation, `this` is bound to a method
invocation object, which provides the following:

* `isSimulation`: a boolean value, true if this invocation is a stub.
* `unblock`: when called, allows the next method from this client to
begin running.
* `userId`: the id of the current user.
* `setUserId`: a function that associates the current client with a user.
* `connection`: on the server, the [connection](#meteor_onconnection) this method call was received on.

Calling `methods` on the client defines *stub* functions associated with
server methods of the same name.  You don't have to define a stub for
your method if you don't want to.  In that case, method calls are just
like remote procedure calls in other systems, and you'll have to wait
for the results from the server.

If you do define a stub, when a client invokes a server method it will
also run its stub in parallel.  On the client, the return value of a
stub is ignored.  Stubs are run for their side-effects: they are
intended to *simulate* the result of what the server's method will do,
but without waiting for the round trip delay.  If a stub throws an
exception it will be logged to the console.

You use methods all the time, because the database mutators
([`insert`](#insert), [`update`](#update), [`remove`](#remove)) are implemented
as methods. When you call any of these functions on the client, you're invoking
their stub version that update the local cache, and sending the same write
request to the server. When the server responds, the client updates the local
cache with the writes that actually occurred on the server.

{{> api_box method_invocation_userId}}

The user id is an arbitrary string &mdash; typically the id of the user record
in the database. You can set it with the `setUserId` function. If you're using
the [Meteor accounts system](#accounts_api) then this is handled for you.

{{> api_box method_invocation_setUserId}}

Call this function to change the currently logged in user on the
connection that made this method call. This simply sets the value of
`userId` for future method calls received on this connection. Pass
`null` to log out the connection.

If you are using the [built-in Meteor accounts system](#accounts_api) then this
should correspond to the `_id` field of a document in the
[`Meteor.users`](#meteor_users) collection.

`setUserId` is not retroactive. It affects the current method call and
any future method calls on the connection. Any previous method calls on
this connection will still see the value of `userId` that was in effect
when they started.

{{> api_box method_invocation_isSimulation}}

{{> api_box method_invocation_unblock}}

On the server, methods from a given client run one at a time. The N+1th
invocation from a client won't start until the Nth invocation
returns. However, you can change this by calling `this.unblock`. This
will allow the N+1th invocation to start running in a new fiber.

{{> api_box method_invocation_connection}}

{{> api_box error}}

If you want to return an error from a method, throw an exception.  Methods can
throw any kind of exception.  But `Meteor.Error` is the only kind of error that
a server will send to the client. If a method function throws a different
exception, then it will be mapped to a sanitized version on the
wire. Specifically, if the `sanitizedError` field on the thrown error is set to
a `Meteor.Error`, then that error will be sent to the client. Otherwise, if no
sanitized version is available, the client gets
`Meteor.Error(500, 'Internal server error')`.

{{> api_box meteor_call}}

This is how to invoke a method.  It will run the method on the server.  If a
stub is available, it will also run the stub on the client.  (See also
[`Meteor.apply`](#meteor_apply), which is identical to `Meteor.call` except that
you specify the parameters as an array instead of as separate arguments and you
can specify a few options controlling how the method is executed.)

If you include a callback function as the last argument (which can't be
an argument to the method, since functions aren't serializable), the
method will run asynchronously: it will return nothing in particular and
will not throw an exception.  When the method is complete (which may or
may not happen before `Meteor.call` returns), the callback will be
called with two arguments: `error` and `result`. If an error was thrown,
then `error` will be the exception object.  Otherwise, `error` will be
undefined and the return value (possibly undefined) will be in `result`.

    // async call
    Meteor.call('foo', 1, 2, function (error, result) { ... } );

If you do not pass a callback on the server, the method invocation will
block until the method is complete.  It will eventually return the
return value of the method, or it will throw an exception if the method
threw an exception. (Possibly mapped to 500 Server Error if the
exception happened remotely and it was not a `Meteor.Error` exception.)

    // sync call
    var result = Meteor.call('foo', 1, 2);

On the client, if you do not pass a callback and you are not inside a
stub, `call` will return `undefined`, and you will have no way to get
the return value of the method. That is because the client doesn't have
fibers, so there is not actually any way it can block on the remote
execution of a method.

Finally, if you are inside a stub on the client and call another
method, the other method is not executed (no RPC is generated, nothing
"real" happens).  If that other method has a stub, that stub stands in
for the method and is executed. The method call's return value is the
return value of the stub function.  The client has no problem executing
a stub synchronously, and that is why it's okay for the client to use
the synchronous `Meteor.call` form from inside a method body, as
described earlier.

Meteor tracks the database writes performed by methods, both on the client and
the server, and does not invoke `asyncCallback` until all of the server's writes
replace the stub's writes in the local cache. In some cases, there can be a lag
between the method's return value being available and the writes being visible:
for example, if another method still outstanding wrote to the same document, the
local cache may not be up to date until the other method finishes as well. If
you want to process the method's result as soon as it arrives from the server,
even if the method's writes are not available yet, you can specify an
`onResultReceived` callback to [`Meteor.apply`](#meteor_apply).

{{> api_box meteor_apply}}

`Meteor.apply` is just like `Meteor.call`, except that the method arguments are
passed as an array rather than directly as arguments, and you can specify
options about how the client executes the method.

<h2 id="connections"><span>Server connections</span></h2>

These functions manage and inspect the network connection between the
Meteor client and server.

{{> api_box status}}

This method returns the status of the connection between the client and
the server. The return value is an object with the following fields:

<dl class="objdesc">
{{#dtdd name="connected" type="Boolean"}}
  True if currently connected to the server. If false, changes and
  method invocations will be queued up until the connection is
  reestablished.
{{/dtdd}}

{{#dtdd name="status" type="String"}}
  Describes the current reconnection status. The possible
  values are `connected` (the connection is up and
  running), `connecting` (disconnected and trying to open a
  new connection), `failed` (permanently failed to connect; e.g., the client
  and server support different versions of DDP), `waiting` (failed
  to connect and waiting to try to reconnect) and `offline` (user has disconnected the connection).
{{/dtdd}}

{{#dtdd name="retryCount" type="Number"}}
  The number of times the client has tried to reconnect since the
  connection was lost. 0 when connected.
{{/dtdd}}

{{#dtdd name="retryTime" type="Number or undefined"}}
  The estimated time of the next reconnection attempt. To turn this
  into an interval until the next reconnection, use
  `retryTime - (new Date()).getTime()`. This key will
  be set only when `status` is `waiting`.
{{/dtdd}}

{{#dtdd name="reason" type="String or undefined"}}
  If `status` is `failed`, a description of why the connection failed.
{{/dtdd}}
</dl>

Instead of using callbacks to notify you on changes, this is
a [reactive](#reactivity) data source. You can use it in a
[template](#livehtmltemplates) or [computation](#deps_autorun)
to get realtime updates.

{{> api_box reconnect}}

{{> api_box disconnect}}

Call this method to disconnect from the server and stop all
live data updates. While the client is disconnected it will not receive
updates to collections, method calls will be queued until the
connection is reestablished, and hot code push will be disabled.

Call [Meteor.reconnect](#meteor_reconnect) to reestablish the connection
and resume data transfer.

This can be used to save battery on mobile devices when real time
updates are not required.


{{> api_box onConnection}}

`onConnection` returns an object with a single method `stop`.  Calling
`stop` unregisters the callback, so that this callback will no longer
be called on new connections.

The callback is called with a single argument, the server-side
`connection` representing the connection from the client.  This object
contains the following fields:

<dl class="objdesc">
{{#dtdd name="id" type="String"}}
A globally unique id for this connection.
{{/dtdd}}

{{#dtdd name="close" type="Function"}}
Close this DDP connection. The client is free to reconnect, but will
receive a different connection with a new `id` if it does.
{{/dtdd}}

{{#dtdd name="onClose" type="Function"}}
Register a callback to be called when the connection is closed. If the
connection is already closed, the callback will be called immediately.
{{/dtdd}}

{{#dtdd name="clientAddress" type="String"}}
  The IP address of the client in dotted form (such as `"127.0.0.1"`).

  If you're running your Meteor server behind a proxy (so that clients
  are connecting to the proxy instead of to your server directly),
  you'll need to set the `HTTP_FORWARDED_COUNT` environment variable
  for the correct IP address to be reported by `clientAddress`.

  Set `HTTP_FORWARDED_COUNT` to an integer representing the number of
  proxies in front of your server.  For example, you'd set it to `"1"`
  when your server was behind one proxy.
{{/dtdd}}

{{#dtdd name="httpHeaders" type="Object"}}
  When the connection came in over an HTTP transport (such as with
  Meteor's default SockJS implementation), this field contains
  whitelisted HTTP headers.

  Cookies are deliberately excluded from the headers as they are a
  security risk for this transport.  For details and alternatives, see
  the [SockJS
  documentation](https://github.com/sockjs/sockjs-node#authorisation).
{{/dtdd}}
</dl>

{{#note}}
Currently when a client reconnects to the server (such as after
temporarily losing its Internet connection), it will get a new
connection each time.  The `onConnection` callbacks will be called
again, and the new connection will have a new connection `id`.

In the future, when client reconnection is fully implemented,
reconnecting from the client will reconnect to the same connection on
the server: the `onConnection` callback won't be called for that
connection again, and the connection will still have the same
connection `id`.
{{/note}}


{{> api_box connect}}

To call methods on another Meteor application or subscribe to its data
sets, call `DDP.connect` with the URL of the application.
`DDP.connect` returns an object which provides:

* `subscribe` -
  Subscribe to a record set. See
  [Meteor.subscribe](#meteor_subscribe).
* `call` -
  Invoke a method. See [Meteor.call](#meteor_call).
* `apply` -
  Invoke a method with an argument array. See
  [Meteor.apply](#meteor_apply).
* `methods` -
  Define client-only stubs for methods defined on the remote server. See
  [Meteor.methods](#meteor_methods).
* `status` -
  Get the current connection status. See
  [Meteor.status](#meteor_status).
* `reconnect` -
  See [Meteor.reconnect](#meteor_reconnect).
* `disconnect` -
  See [Meteor.disconnect](#meteor_disconnect).
* `onReconnect` - Set this to a function to be called as the first step of
  reconnecting. This function can call methods which will be executed before
  any other outstanding methods. For example, this can be used to re-establish
  the appropriate authentication context on the new connection.

By default, clients open a connection to the server from which they're loaded.
When you call `Meteor.subscribe`, `Meteor.status`, `Meteor.call`, and
`Meteor.apply`, you are using a connection back to that default
server.


<h2 id="collections"><span>Collections</span></h2>

Meteor stores data in *collections*.  To get started, declare a
collection with `new Meteor.Collection`.

{{> api_box meteor_collection}}

Calling this function is analogous to declaring a model in a traditional ORM
(Object-Relation Mapper)-centric framework. It sets up a *collection* (a storage
space for records, or "documents") that can be used to store a particular type
of information, like users, posts, scores, todo items, or whatever matters to
your application.  Each document is a EJSON object.  It includes an `_id`
property whose value is unique in the collection, which Meteor will set when you
first create the document.

    // common code on client and server declares livedata-managed mongo
    // collection.
    Chatrooms = new Meteor.Collection("chatrooms");
    Messages = new Meteor.Collection("messages");

The function returns an object with methods to [`insert`](#insert)
documents in the collection, [`update`](#update) their properties, and
[`remove`](#remove) them, and to [`find`](#find) the documents in the
collection that match arbitrary criteria. The way these methods work is
compatible with the popular Mongo database API.  The same database API
works on both the client and the server (see below).

    // return array of my messages
    var myMessages = Messages.find({userId: Session.get('myUserId')}).fetch();

    // create a new message
    Messages.insert({text: "Hello, world!"});

    // mark my first message as "important"
    Messages.update(myMessages[0]._id, {$set: {important: true}});

If you pass a `name` when you create the collection, then you are
declaring a persistent collection &mdash; one that is stored on the
server and seen by all users. Client code and server code can both
access the same collection using the same API.

Specifically, when you pass a `name`, here's what happens:

* On the server (if you do not specify a `connection`), a collection with that
name is created on a backend Mongo server. When you call methods on that
collection on the server, they translate directly into normal Mongo operations
(after checking that they match your [access control rules](#allow)).

* On the client (and on the server if you specify a `connection`), a Minimongo
instance is created. Minimongo is essentially an in-memory, non-persistent
implementation of Mongo in pure JavaScript. It serves as a local cache that
stores just the subset of the database that this client is working with. Queries
([`find`](#find)) on these collections are served directly out of this cache,
without talking to the server.

* When you write to the database on the client ([`insert`](#insert),
[`update`](#update), [`remove`](#remove)), the command is executed locally
immediately, and, simultaneously, it's sent to the server and executed
there too. This happens via [stubs](#meteor_methods), because writes are
implemented as methods.

{{#note}}
When, on the server, you write to a collection which has a specified
`connection` to another server, it sends the corresponding method to the other
server and receives the changed values back from it over DDP. Unlike on the
client, it does not execute the write locally first.
{{/note}}

If you pass `null` as the `name`, then you're creating a local
collection. It's not synchronized anywhere; it's just a local scratchpad
that supports Mongo-style [`find`](#find), [`insert`](#insert),
[`update`](#update), and [`remove`](#remove) operations.  (On both the
client and the server, this scratchpad is implemented using Minimongo.)

By default, Meteor automatically publishes every document in your
collection to each connected client.  To turn this behavior off, remove
the `autopublish` package:

    $ meteor remove autopublish

and instead call [`Meteor.publish`](#meteor_publish) to specify which parts of
your collection should be published to which users.

    // Create a collection called Posts and put a document in it. The
    // document will be immediately visible in the local copy of the
    // collection. It will be written to the server-side database
    // a fraction of a second later, and a fraction of a second
    // after that, it will be synchronized down to any other clients
    // that are subscribed to a query that includes it (see
    // Meteor.subscribe and autopublish)
    Posts = new Meteor.Collection("posts");
    Posts.insert({title: "Hello world", body: "First post"});

    // Changes are visible immediately -- no waiting for a round trip to
    // the server.
    assert(Posts.find().count() === 1);

    // Create a temporary, local collection. It works just like any other
    // collection, but it doesn't send changes to the server, and it
    // can't receive any data from subscriptions.
    Scratchpad = new Meteor.Collection;
    for (var i = 0; i < 10; i++)
      Scratchpad.insert({number: i * 2});
    assert(Scratchpad.find({number: {$lt: 9}}).count() === 5);

Generally, you'll assign `Meteor.Collection` objects in your app to global
variables.  You can only create one `Meteor.Collection` object for each
underlying Mongo collection.

If you specify a `transform` option to the `Collection` or any of its retrieval
methods, documents are passed through the `transform` function before being
returned or passed to callbacks.  This allows you to add methods or otherwise
modify the contents of your collection from their database representation.  You
can also specify `transform` on a particular `find`, `findOne`, `allow`, or
`deny` call.  Transform functions must return an object and they may not change
the value of the document's `_id` field (though it's OK to leave it out).

    // An Animal class that takes a document in its constructor
    Animal = function (doc) {
      _.extend(this, doc);
    };
    _.extend(Animal.prototype, {
      makeNoise: function () {
        console.log(this.sound);
      }
    });

    // Define a Collection that uses Animal as its document
    Animals = new Meteor.Collection("Animals", {
      transform: function (doc) { return new Animal(doc); }
    });

    // Create an Animal and call its makeNoise method
    Animals.insert({name: "raptor", sound: "roar"});
    Animals.findOne({name: "raptor"}).makeNoise(); // prints "roar"

`transform` functions are not called reactively.  If you want to add a
dynamically changing attribute to an object, do it with a function that computes
the value at the time it's called, not by computing the attribute at `transform`
time.

{{#warning}}
In this release, Minimongo has some limitations:

* `$pull` in modifiers can only accept certain kinds
of selectors.
* `findAndModify`, aggregate functions, and
map/reduce aren't supported.

All of these will be addressed in a future release. For full
Minimongo release notes, see packages/minimongo/NOTES
in the repository.
{{/warning}}

{{#warning}}
Minimongo doesn't currently have indexes. It's rare for this to be an
issue, since it's unusual for a client to have enough data that an
index is worthwhile.
{{/warning}}

{{> api_box find}}

`find` returns a cursor.  It does not immediately access the database or return
documents.  Cursors provide `fetch` to return all matching documents, `map` and
`forEach` to iterate over all matching documents, and `observe` and
`observeChanges` to register callbacks when the set of matching documents
changes.

{{#warning}}
Collection cursors are not query snapshots.  If the database changes
between calling `Collection.find` and fetching the
results of the cursor, or while fetching results from the cursor,
those changes may or may not appear in the result set.
{{/warning}}

Cursors are a reactive data source. On the client, the first time you retrieve a
cursor's documents with `fetch`, `map`, or `forEach` inside a
reactive computation (eg, a template or
[`autorun`](#deps_autorun)), Meteor will register a
dependency on the underlying data.  Any change to the collection that
changes the documents in a cursor will trigger a recomputation.  To
disable this behavior, pass `{reactive: false}` as an option to
`find`.

Note that when `fields` are specified, only changes to the included
fields will trigger callbacks in `observe`, `observeChanges` and
invalidations in reactive computations using this cursor. Careful use
of `fields` allows for more fine-grained reactivity for computations
that don't depend on an entire document.

{{> api_box findone}}

Equivalent to `find(selector, options).fetch()[0]` with
`options.limit = 1`.

{{> api_box insert}}

Add a document to the collection. A document is just an object, and
its fields can contain any combination of EJSON-compatible datatypes
(arrays, objects, numbers, strings, `null`, true, and false).

`insert` will generate a unique ID for the object you pass, insert it
in the database, and return the ID. When `insert` is called from
untrusted client code, it will be allowed only if passes any
applicable [`allow`](#allow) and [`deny`](#deny) rules.

On the server, if you don't provide a callback, then `insert` blocks
until the database acknowledges the write, or throws an exception if
something went wrong.  If you do provide a callback, `insert` still
returns the ID immediately.  Once the insert completes (or fails), the
callback is called with error and result arguments.  In an error case,
`result` is undefined.  If the insert is successful, `error` is
undefined and `result` is the new document ID.

On the client, `insert` never blocks.  If you do not provide a callback
and the insert fails on the server, then Meteor will log a warning to
the console.  If you provide a callback, Meteor will call that function
with `error` and `result` arguments.  In an error case, `result` is
undefined.  If the insert is successful, `error` is undefined and
`result` is the new document ID.

Example:

    var groceriesId = Lists.insert({name: "Groceries"});
    Items.insert({list: groceriesId, name: "Watercress"});
    Items.insert({list: groceriesId, name: "Persimmons"});

{{> api_box update}}

Modify documents that match `selector` according to `modifier` (see
[modifier documentation](#modifiers)).

The behavior of `update` differs depending on whether it is called by
trusted or untrusted code. Trusted code includes server code and
method code. Untrusted code includes client-side code such as event
handlers and a browser's JavaScript console.

- Trusted code can modify multiple documents at once by setting
  `multi` to true, and can use an arbitrary [Mongo
  selector](#selectors) to find the documents to modify. It bypasses
  any access control rules set up by [`allow`](#allow) and
  [`deny`](#deny). The number of affected documents will be returned
  from the `update` call if you don't pass a callback.

- Untrusted code can only modify a single document at once, specified
  by its `_id`. The modification is allowed only after checking any
  applicable [`allow`](#allow) and [`deny`](#deny) rules. The number
  of affected documents will be returned to the callback. Untrusted
  code cannot perform upserts, except in insecure mode.

On the server, if you don't provide a callback, then `update` blocks
until the database acknowledges the write, or throws an exception if
something went wrong.  If you do provide a callback, `update` returns
immediately.  Once the update completes, the callback is called with a
single error argument in the case of failure, or a second argument
indicating the number of affected documents if the update was successful.

On the client, `update` never blocks.  If you do not provide a callback
and the update fails on the server, then Meteor will log a warning to
the console.  If you provide a callback, Meteor will call that function
with an error argument if there was an error, or a second argument
indicating the number of affected documents if the update was successful.

Client example:

    // When the givePoints button in the admin dashboard is pressed,
    // give 5 points to the current player. The new score will be
    // immediately visible on everyone's screens.
    Template.adminDashboard.events({
      'click .givePoints': function () {
        Players.update(Session.get("currentPlayer"), {$inc: {score: 5}});
      }
    });

Server example:

    // Give the "Winner" badge to each user with a score greater than
    // 10. If they are logged in and their badge list is visible on the
    // screen, it will update automatically as they watch.
    Meteor.methods({
      declareWinners: function () {
        Players.update({score: {$gt: 10}},
                       {$addToSet: {badges: "Winner"}},
                       {multi: true});
      }
    });

You can use `update` to perform a Mongo upsert by setting the `upsert`
option to true. You can also use the [`upsert`](#upsert) method to perform an
upsert that returns the _id of the document that was inserted (if there was one)
in addition to the number of affected documents.

{{> api_box upsert}}

Modify documents that match `selector` according to `modifier`, or insert
a document if no documents were modified. `upsert` is the same as calling
`update` with the `upsert` option set to true, except that the return
value of `upsert` is an object that contain the keys `numberAffected`
and `insertedId`. (`update` returns only the number of affected documents.)

{{> api_box remove}}

Find all of the documents that match `selector` and delete them from
the collection.

The behavior of `remove` differs depending on whether it is called by
trusted or untrusted code. Trusted code includes server code and
method code. Untrusted code includes client-side code such as event
handlers and a browser's JavaScript console.

- Trusted code can use an arbitrary [Mongo selector](#selectors) to
  find the documents to remove, and can remove more than one document
  at once by passing a selector that matches multiple documents. It
  bypasses any access control rules set up by [`allow`](#allow) and
  [`deny`](#deny). The number of removed documents will be returned
  from `remove` if you don't pass a callback.

  As a safety measure, if `selector` is omitted (or is `undefined`),
  no documents will be removed. Set `selector` to `{}` if you really
  want to remove all documents from your collection.

- Untrusted code can only remove a single document at a time,
  specified by its `_id`. The document is removed only after checking
  any applicable [`allow`](#allow) and [`deny`](#deny) rules. The
  number of removed documents will be returned to the callback.

On the server, if you don't provide a callback, then `remove` blocks
until the database acknowledges the write and then returns the number
of removed documents, or throws an exception if
something went wrong.  If you do provide a callback, `remove` returns
immediately.  Once the remove completes, the callback is called with a
single error argument in the case of failure, or a second argument
indicating the number of removed documents if the remove was successful.

On the client, `remove` never blocks.  If you do not provide a callback
and the remove fails on the server, then Meteor will log a warning to the
console.  If you provide a callback, Meteor will call that function with an
error argument if there was an error, or a second argument indicating the number
of removed documents if the remove was successful.

Client example:

    // When the remove button is clicked on a chat message, delete
    // that message.
    Template.chat.events({
      'click .remove': function () {
        Messages.remove(this._id);
      }
    });

Server example:

    // When the server starts, clear the log, and delete all players
    // with a karma of less than -2.
    Meteor.startup(function () {
      if (Meteor.isServer) {
        Logs.remove({});
        Players.remove({karma: {$lt: -2}});
      }
    });

{{> api_box allow}}

When a client calls `insert`, `update`, or `remove` on a collection, the
collection's `allow` and [`deny`](#deny) callbacks are called
on the server to determine if the write should be allowed. If at least
one `allow` callback allows the write, and no `deny` callbacks deny the
write, then the write is allowed to proceed.

These checks are run only when a client tries to write to the database
directly, for example by calling `update` from inside an event
handler. Server code is trusted and isn't subject to `allow` and `deny`
restrictions. That includes methods that are called with `Meteor.call`
&mdash; they are expected to do their own access checking rather than
relying on `allow` and `deny`.

You can call `allow` as many times as you like, and each call can
include any combination of `insert`, `update`, and `remove`
functions. The functions should return `true` if they think the
operation should be allowed. Otherwise they should return `false`, or
nothing at all (`undefined`). In that case Meteor will continue
searching through any other `allow` rules on the collection.

The available callbacks are:

<dl class="callbacks">
{{#dtdd "insert(userId, doc)"}}
The user `userId` wants to insert the document `doc` into the
collection. Return `true` if this should be allowed.

`doc` will contain the `_id` field if one was explicitly set by the client, or
if there is an active `transform`. You can use this to prevent users from
specifying arbitrary `_id` fields.
{{/dtdd}}

{{#dtdd "update(userId, doc, fieldNames, modifier)"}}

The user `userId` wants to update a document `doc`. (`doc` is the
current version of the document from the database, without the
proposed update.) Return `true` to permit the change.

`fieldNames` is an array of the (top-level) fields in `doc` that the
client wants to modify, for example
`['name',`&nbsp;`'score']`.

`modifier` is the raw Mongo modifier that
the client wants to execute; for example,
`{$set: {'name.first': "Alice"}, $inc: {score: 1}}`.

Only Mongo modifiers are supported (operations like `$set` and `$push`).
If the user tries to replace the entire document rather than use
$-modifiers, the request will be denied without checking the `allow`
functions.

{{/dtdd}}

{{#dtdd "remove(userId, doc)"}}

The user `userId` wants to remove `doc` from the database. Return
`true` to permit this.

{{/dtdd}}

</dl>

When calling `update` or `remove` Meteor will by default fetch the
entire document `doc` from the database. If you have large documents
you may wish to fetch only the fields that are actually used by your
functions. Accomplish this by setting `fetch` to an array of field
names to retrieve.

Example:

    // Create a collection where users can only modify documents that
    // they own. Ownership is tracked by an 'owner' field on each
    // document. All documents must be owned by the user that created
    // them and ownership can't be changed. Only a document's owner
    // is allowed to delete it, and the 'locked' attribute can be
    // set on a document to prevent its accidental deletion.

    Posts = new Meteor.Collection("posts");

    Posts.allow({
      insert: function (userId, doc) {
        // the user must be logged in, and the document must be owned by the user
        return (userId && doc.owner === userId);
      },
      update: function (userId, doc, fields, modifier) {
        // can only change your own documents
        return doc.owner === userId;
      },
      remove: function (userId, doc) {
        // can only remove your own documents
        return doc.owner === userId;
      },
      fetch: ['owner']
    });

    Posts.deny({
      update: function (userId, docs, fields, modifier) {
        // can't change owners
        return _.contains(fields, 'owner');
      },
      remove: function (userId, doc) {
        // can't remove locked documents
        return doc.locked;
      },
      fetch: ['locked'] // no need to fetch 'owner'
    });

If you never set up any `allow` rules on a collection then all client
writes to the collection will be denied, and it will only be possible to
write to the collection from server-side code. In this case you will
have to create a method for each possible write that clients are allowed
to do. You'll then call these methods with `Meteor.call` rather than
having the clients call `insert`, `update`, and `remove` directly on the
collection.

Meteor also has a special "insecure mode" for quickly prototyping new
applications. In insecure mode, if you haven't set up any `allow` or `deny`
rules on a collection, then all users have full write access to the
collection. This is the only effect of insecure mode. If you call `allow` or
`deny` at all on a collection, even `Posts.allow({})`, then access is checked
just like normal on that collection. __New Meteor projects start in insecure
mode by default.__ To turn it off just run `$ meteor remove insecure`.

{{> api_box deny}}

This works just like [`allow`](#allow), except it lets you
make sure that certain writes are definitely denied, even if there is an
`allow` rule that says that they should be permitted.

When a client tries to write to a collection, the Meteor server first
checks the collection's `deny` rules. If none of them return true then
it checks the collection's `allow` rules. Meteor allows the write only
if no `deny` rules return `true` and at least one `allow` rule returns
`true`.

<h2 id="meteor_collection_cursor"><span>Cursors</span></h2>

To create a cursor, use [`find`](#find).  To access the documents in a
cursor, use [`forEach`](#foreach), [`map`](#map), or [`fetch`](#fetch).

{{> api_box cursor_foreach}}

This interface is compatible with [Array.forEach](https://developer.mozilla.org/en-US/docs/Web/JavaScript/Reference/Global_Objects/Array/forEach).

When called from a reactive computation, `forEach` registers dependencies on
the matching documents.

Examples:

    // Print the titles of the five top-scoring posts
    var topPosts = Posts.find({}, {sort: {score: -1}, limit: 5});
    var count = 0;
    topPosts.forEach(function (post) {
      console.log("Title of post " + count + ": " + post.title);
      count += 1;
    });

{{> api_box cursor_map}}

This interface is compatible with [Array.map](https://developer.mozilla.org/en-US/docs/Web/JavaScript/Reference/Global_Objects/Array/map).

When called from a reactive computation, `map` registers dependencies on
the matching documents.

<!-- The following is not yet implemented, but users shouldn't assume
     sequential execution anyway because that will break. -->
On the server, if `callback` yields, other calls to `callback` may occur while
the first call is waiting. If strict sequential execution is necessary, use
`forEach` instead.

{{> api_box cursor_fetch}}

When called from a reactive computation, `fetch` registers dependencies on
the matching documents.

{{> api_box cursor_count}}

Unlike the other functions, `count` registers a dependency only on the
number of matching documents.  (Updates that just change or reorder the
documents in the result set will not trigger a recomputation.)

{{> api_box cursor_observe}}

Establishes a *live query* that invokes callbacks when the result of
the query changes. The callbacks receive the entire contents of the
document that was affected, as well as its old contents, if
applicable. If you only need to receive the fields that changed, see
[`observeChanges`](#observe_changes).

`callbacks` may have the following functions as properties:

<dl class="callbacks">
<dt><span class="name">added(document)</span> <span class="or">or</span></dt>
<dt><span class="name">addedAt(document, atIndex, before)</span></dt>
<dd>
{{#markdown}}
A new document `document` entered the result set. The new document
appears at position `atIndex`. It is immediately before the document
whose `_id` is `before`. `before` will be `null` if the new document
is at the end of the results.
{{/markdown}}
</dd>

<dt><span class="name">changed(newDocument, oldDocument)
    <span class="or">or</span></span></dt>
<dt><span class="name">changedAt(newDocument, oldDocument, atIndex)</span></dt>
<dd>
{{#markdown}}
The contents of a document were previously `oldDocument` and are now
`newDocument`. The position of the changed document is `atIndex`.
{{/markdown}}
</dd>

<dt><span class="name">removed(oldDocument)</span>
  <span class="or">or</span></dt>
<dt><span class="name">removedAt(oldDocument, atIndex)</span></dt>
<dd>
{{#markdown}}
The document `oldDocument` is no longer in the result set. It used to be at position `atIndex`.
{{/markdown}}
</dd>

{{#dtdd "movedTo(document, fromIndex, toIndex, before)"}}
A document changed its position in the result set, from `fromIndex` to `toIndex`
(which is before the document with id `before`). Its current contents is
`document`.
{{/dtdd}}
</dl>

Use `added`, `changed`, and `removed` when you don't care about the
order of the documents in the result set. They are more efficient than
`addedAt`, `changedAt`, and `removedAt`.

Before `observe` returns, `added` (or `addedAt`) will be called zero
or more times to deliver the initial results of the query.

`observe` returns a live query handle, which is an object with a `stop` method.
Call `stop` with no arguments to stop calling the callback functions and tear
down the query. **The query will run forever until you call this.**  If
`observe` is called from a `Deps.autorun` computation, it is automatically
stopped when the computation is rerun or stopped.
(If the cursor was created with the option `reactive` set to false, it will
only deliver the initial results and will not call any further callbacks;
it is not necessary to call `stop` on the handle.)


{{> api_box cursor_observe_changes}}

Establishes a *live query* that invokes callbacks when the result of
the query changes. In contrast to [`observe`](#observe),
`observeChanges` provides only the difference between the old and new
result set, not the entire contents of the document that changed.

`callbacks` may have the following functions as properties:

<dl class="callbacks">
<dt><span class="name">added(id, fields)</span>
  <span class="or">or</span></dt>
<dt><span class="name">addedBefore(id, fields, before)</span></dt>
<dd>
{{#markdown}}
A new document entered the result set. It has the `id` and `fields`
specified. `fields` contains all fields of the document excluding the
`_id` field. The new document is before the document identified by
`before`, or at the end if `before` is `null`.
{{/markdown}}
</dd>

{{#dtdd "changed(id, fields)"}}
The document identified by `id` has changed. `fields` contains the
changed fields with their new values. If a field was removed from the
document then it will be present in `fields` with a value of
`undefined`.
{{/dtdd}}

{{#dtdd "movedBefore(id, before)"}}
The document identified by `id` changed its position in the ordered result set,
and now appears before the document identified by `before`.
{{/dtdd}}

{{#dtdd "removed(id)"}}
The document identified by `id` was removed from the result set.
{{/dtdd}}
</dl>

`observeChanges` is significantly more efficient if you do not use
`addedBefore` or `movedBefore`.

Before `observeChanges` returns, `added` (or `addedBefore`) will be called
zero or more times to deliver the initial results of the query.

`observeChanges` returns a live query handle, which is an object with a `stop`
method.  Call `stop` with no arguments to stop calling the callback functions
and tear down the query. **The query will run forever until you call this.**
If
`observeChanges` is called from a `Deps.autorun` computation, it is automatically
stopped when the computation is rerun or stopped.
(If the cursor was created with the option `reactive` set to false, it will
only deliver the initial results and will not call any further callbacks;
it is not necessary to call `stop` on the handle.)

{{#note}}
Unlike `observe`, `observeChanges` does not provide absolute position
information (that is, `atIndex` positions rather than `before`
positions.) This is for efficiency.
{{/note}}

Example:

    // Keep track of how many administrators are online.
    var count = 0;
    var query = Users.find({admin: true, onlineNow: true});
    var handle = query.observeChanges({
      added: function (id, user) {
        count++;
        console.log(user.name + " brings the total to " + count + " admins.");
      },
      removed: function () {
        count--;
        console.log("Lost one. We're now down to " + count + " admins.");
      }
    });

    // After five seconds, stop keeping the count.
    setTimeout(function () {handle.stop();}, 5000);

{{> api_box collection_object_id}}

`Meteor.Collection.ObjectID` follows the same API as the [Node MongoDB driver
`ObjectID`](http://mongodb.github.com/node-mongodb-native/api-bson-generated/objectid.html)
class. Note that you must use the `equals` method (or [`EJSON.equals`](#ejson_equals)) to
compare them; the `===` operator will not work. If you are writing generic code
that needs to deal with `_id` fields that may be either strings or `ObjectID`s, use
[`EJSON.equals`](#ejson_equals) instead of `===` to compare them.

{{#note}}
  `ObjectID` values created by Meteor will not have meaningful answers to their `getTimestamp`
  method, since Meteor currently constructs them fully randomly.
{{/note}}

{{#api_box selectors}}

The simplest selectors are just a string or
[`Meteor.Collection.ObjectID`](#collection_object_id). These selectors match the
document with that value in its `_id` field.

A slightly more complex form of selector is an object containing a set of keys
that must match in a document:

    // Matches all documents where deleted is false
    {deleted: false}

    // Matches all documents where the name and cognomen are as given
    {name: "Rhialto", cognomen: "the Marvelous"}

    // Matches every document
    {}

But they can also contain more complicated tests:

    // Matches documents where age is greater than 18
    {age: {$gt: 18}}

    // Also matches documents where tags is an array containing "popular"
    {tags: "popular"}

    // Matches documents where fruit is one of three possibilities
    {fruit: {$in: ["peach", "plum", "pear"]}}

See the [complete
documentation](http://docs.mongodb.org/manual/reference/operator/).

{{/api_box}}

{{#api_box modifiers}}

A modifier is an object that describes how to update a document in
place by changing some of its fields. Some examples:

    // Set the 'admin' property on the document to true
    {$set: {admin: true}}

    // Add 2 to the 'votes' property, and add "Traz"
    // to the end of the 'supporters' array
    {$inc: {votes: 2}, $push: {supporters: "Traz"}}

But if a modifier doesn't contain any $-operators, then it is instead
interpreted as a literal document, and completely replaces whatever was
previously in the database. (Literal document modifiers are not currently
supported by [validated updates](#allow).)

    // Find the document with id "123", and completely replace it.
    Users.update({_id: "123"}, {name: "Alice", friends: ["Bob"]});

See the [full list of
modifiers](http://www.mongodb.org/display/DOCS/Updating#Updating-ModifierOperations).

{{/api_box}}

{{#api_box sortspecifiers}}

Sorts may be specified using your choice of several syntaxes:

    // All of these do the same thing (sort in ascending order by
    // key "a", breaking ties in descending order of key "b")

    [["a", "asc"], ["b", "desc"]]
    ["a", ["b", "desc"]]
    {a: 1, b: -1}

The last form will only work if your JavaScript implementation
preserves the order of keys in objects. Most do, most of the time, but
it's up to you to be sure.

{{/api_box}}

{{#api_box fieldspecifiers}}

Queries can specify a particular set of fields to include or exclude from the
result object.

To exclude specific fields from the result objects, the field specifier is a
dictionary whose keys are field names and whose values are `0`. All unspecified
fields are included.

    // Users.find({}, {fields: {password: 0, hash: 0}})

To include only specific fields in the result documents, use `1` as
the value. The `_id` field is still included in the result.

    // Users.find({}, {fields: {firstname: 1, lastname: 1}})

With one exception, it is not possible to mix inclusion and exclusion styles:
the keys must either be all 1 or all 0.  The exception is that you may specify
`_id: 0` in an inclusion specifier, which will leave `_id` out of the result
object as well.  However, such field specifiers can not be used with
[`observeChanges`](#observe_changes), [`observe`](#observe), cursors returned
from a [publish function](#meteor_publish), or cursors used in
`{{dstache}}#each}}` in a template. They may be used with [`fetch`](#fetch),
[`findOne`](#findone), [`forEach`](#foreach), and [`map`](#map).


<a href="http://docs.mongodb.org/manual/reference/operator/projection/">Field
operators</a> such as `$` and `$elemMatch` are not available on the client side
yet.

A more advanced example:

    Users.insert({ alterEgos: [{ name: "Kira", alliance: "murderer" },
                               { name: "L", alliance: "police" }],
                   name: "Yagami Light" });

    Users.findOne({}, { fields: { 'alterEgos.name': 1, _id: 0 } });

    // returns { alterEgos: [{ name: "Kira" }, { name: "L" }] }

See <a href="http://docs.mongodb.org/manual/tutorial/project-fields-from-query-results/#projection">
the MongoDB docs</a> for details of the nested field rules and array behavior.

{{/api_box}}

<h2 id="session"><span>Session</span></h2>

`Session` provides a global object on the client that you can use to
store an arbitrary set of key-value pairs. Use it to store things like
the currently selected item in a list.

What's special about `Session` is that it's reactive. If
you call [`Session.get`](#session_get)`("currentList")`
from inside a template, the template will automatically be rerendered
whenever [`Session.set`](#session_set)`("currentList", x)` is called.

{{> api_box session_set}}

Example:

    Deps.autorun(function () {
      Meteor.subscribe("chat-history", {room: Session.get("currentRoomId")});
    });

    // Causes the function passed to Deps.autorun to be re-run, so
    // that the chat-history subscription is moved to the room "home".
    Session.set("currentRoomId", "home");

{{> api_box setDefault}}

This is useful in initialization code, to avoid re-initializing a session
variable every time a new version of your app is loaded.

{{> api_box session_get}}

Example:

    // in main.html
    {{lt}}template name="main">
      <p>We've always been at war with {{dstache}}theEnemy}}.</p>
    {{lt}}/template>

    // in main.js
    Template.main.helpers({
      theEnemy: function () {
        return Session.get("enemy");
      }
    });

    Session.set("enemy", "Eastasia");
    // Page will say "We've always been at war with Eastasia"

    Session.set("enemy", "Eurasia");
    // Page will change to say "We've always been at war with Eurasia"


{{> api_box equals}}

If value is a scalar, then these two expressions do the same thing:

    (1) Session.get("key") === value
    (2) Session.equals("key", value)

... but the second one is always better. It triggers fewer invalidations
(template redraws), making your program more efficient.

Example:

    {{lt}}template name="postsView">
    {{dstache}}! Show a dynamically updating list of items. Let the user click on an
        item to select it. The selected item is given a CSS class so it
        can be rendered differently. }}

    {{dstache}}#each posts}}
      {{dstache}}> postItem }}
    {{dstache}}/each}}
    {{lt}}/template>

    {{lt}}template name="postItem">
      <div class="{{dstache}}postClass}}">{{dstache}}title}}</div>
    {{lt}}/template>

    ///// in JS file
    Template.postsView.posts = function() {
      return Posts.find();
    };

    Template.postItem.postClass = function() {
      return Session.equals("selectedPost", this._id) ?
        "selected" : "";
    };

    Template.postItem.events({
      'click': function() {
        Session.set("selectedPost", this._id);
      }
    });

    // Using Session.equals here means that when the user clicks
    // on an item and changes the selection, only the newly selected
    // and the newly unselected items are re-rendered.
    //
    // If Session.get had been used instead of Session.equals, then
    // when the selection changed, all the items would be re-rendered.

For object and array session values, you cannot use `Session.equals`; instead,
you need to use the `underscore` package and write
`_.isEqual(Session.get(key), value)`.



<h2 id="accounts_api"><span>Accounts</span></h2>

The Meteor Accounts system builds on top of the `userId` support in
[`publish`](#publish_userId) and [`methods`](#method_userId). The core
packages add the concept of user documents stored in the database, and
additional packages add [secure password
authentication](#accounts_passwords), [integration with third party
login services](#meteor_loginwithexternalservice), and a [pre-built user
interface](#accountsui).

The basic Accounts system is in the `accounts-base` package, but
applications typically include this automatically by adding one of the
login provider packages: `accounts-password`, `accounts-facebook`,
`accounts-github`, `accounts-google`, `accounts-meetup`,
`accounts-twitter`, or `accounts-weibo`.


{{> api_box user}}

Retrieves the user record for the current user from
the [`Meteor.users`](#meteor_users) collection.

On the client, this will be the subset of the fields in the document that
are published from the server (other fields won't be available on the
client). By default the server publishes `username`, `emails`, and
`profile`. See [`Meteor.users`](#meteor_users) for more on
the fields used in user documents.

{{> api_box userId}}

{{> api_box users}}

This collection contains one document per registered user. Here's an example
user document:

    {
      _id: "bbca5d6a-2156-41c4-89da-0329e8c99a4f",  // Meteor.userId()
      username: "cool_kid_13", // unique name
      emails: [
        // each email address can only belong to one user.
        { address: "cool@example.com", verified: true },
        { address: "another@different.com", verified: false }
      ],
      createdAt: Wed Aug 21 2013 15:16:52 GMT-0700 (PDT),
      profile: {
        // The profile is writable by the user by default.
        name: "Joe Schmoe"
      },
      services: {
        facebook: {
          id: "709050", // facebook id
          accessToken: "AAACCgdX7G2...AbV9AZDZD"
        },
        resume: {
          loginTokens: [
            { token: "97e8c205-c7e4-47c9-9bea-8e2ccc0694cd",
              when: 1349761684048 }
          ]
        }
      }
    }

A user document can contain any data you want to store about a user. Meteor
treats the following fields specially:

- `username`: a unique String identifying the user.
- `emails`: an Array of Objects with keys `address` and `verified`;
  an email address may belong to at most one user. `verified` is
  a Boolean which is true if the user has [verified the
  address](#accounts_verifyemail) with a token sent over email.
- `createdAt`: the Date at which the user document was created.
- `profile`: an Object which (by default) the user can create
  and update with any data.
- `services`: an Object containing data used by particular
  login services. For example, its `reset` field contains
  tokens used by [forgot password](#accounts_forgotpassword) links,
  and its `resume` field contains tokens used to keep you
  logged in between sessions.

Like all [Meteor.Collection](#collections)s, you can access all
documents on the server, but only those specifically published by the server are
available on the client.

By default, the current user's `username`, `emails` and `profile` are
published to the client. You can publish additional fields for the
current user with:

    // server
    Meteor.publish("userData", function () {
      if (this.userId) {
        return Meteor.users.find({_id: this.userId},
                                 {fields: {'other': 1, 'things': 1}});
      } else {
        this.ready();
      }
    });

    // client
    Meteor.subscribe("userData");

If the autopublish package is installed, information about all users
on the system is published to all clients. This includes `username`,
`profile`, and any fields in `services` that are meant to be public
(eg `services.facebook.id`,
`services.twitter.screenName`). Additionally, when using autopublish
more information is published for the currently logged in user,
including access tokens. This allows making API calls directly from
the client for services that allow this.

Users are by default allowed to specify their own `profile` field with
[`Accounts.createUser`](#accounts_createuser) and modify it with
`Meteor.users.update`. To allow users to edit additional fields, use
[`Meteor.users.allow`](#allow). To forbid users from making any modifications to
their user document:

    Meteor.users.deny({update: function () { return true; }});


{{> api_box loggingIn}}

For example, [the `accounts-ui` package](#accountsui) uses this to display an
animation while the login request is being processed.

{{> api_box logout}}

{{> api_box logoutOtherClients}}

For example, when called in a user's browser, connections in that browser
remain logged in, but any other browsers or DDP clients logged in as that user
will be logged out.

{{> api_box loginWithPassword}}

This function is provided by the `accounts-password` package. See the
[Passwords](#accounts_passwords) section below.


{{> api_box loginWithExternalService}}

Available functions are:

* `Meteor.loginWithMeteorDeveloperAccount`
* `Meteor.loginWithFacebook`
* `Meteor.loginWithGithub`
* `Meteor.loginWithGoogle`
* `Meteor.loginWithMeetup`
* `Meteor.loginWithTwitter`
* `Meteor.loginWithWeibo`

These functions initiate the login process with an external
service (eg: Facebook, Google, etc), using OAuth. When called they open a new pop-up
window that loads the provider's login page. Once the user has logged in
with the provider, the pop-up window is closed and the Meteor client
logs in to the Meteor server with the information provided by the external
service.

<a id="requestpermissions" name="requestpermissions" />

In addition to identifying the user to your application, some services
have APIs that allow you to take action on behalf of the user. To
request specific permissions from the user, pass the
`requestPermissions` option the login function. This will cause the user
to be presented with an additional page in the pop-up dialog to permit
access to their data. The user's `accessToken` &mdash; with permissions
to access the service's API &mdash; is stored in the `services` field of
the user document. The supported values for `requestPermissions` differ
for each login service and are documented on their respective developer
sites:

- Facebook: <http://developers.facebook.com/docs/authentication/permissions/>
- GitHub: <http://developer.github.com/v3/oauth/#scopes>
- Google: <https://developers.google.com/accounts/docs/OAuth2Login#scopeparameter>
- Meetup: <http://www.meetup.com/meetup_api/auth/#oauth2-scopes>
- Twitter, Weibo, Meteor developer accounts: `requestPermissions` currently not supported

External login services typically require registering and configuring
your application before use. The easiest way to do this is with the
[`accounts-ui` package](#accountsui) which presents a step-by-step guide
to configuring each service. However, the data can be also be entered
manually in the `ServiceConfiguration.configurations` collection, which
is exported by the `service-configuration` package. For example, after
running `meteor add service-configuration` in your app:

    // first, remove configuration entry in case service is already configured
    ServiceConfiguration.configurations.remove({
      service: "weibo"
    });
    ServiceConfiguration.configurations.insert({
      service: "weibo",
      clientId: "1292962797",
      secret: "75a730b58f5691de5522789070c319bc"
    });


Each external service has its own login provider package and login function. For
example, to support GitHub login, run `$ meteor add accounts-github` and use the
`Meteor.loginWithGithub` function:

    Meteor.loginWithGithub({
      requestPermissions: ['user', 'public_repo']
    }, function (err) {
      if (err)
        Session.set('errorMessage', err.reason || 'Unknown error');
    });

Login service configuration is sent from the server to the client over DDP when
your app starts up; you may not call the login function until the configuration
is loaded. The function `Accounts.loginServicesConfigured()` is a reactive data
source that will return true once the login service is configured; you should
not make login buttons visible or active until it is true.


{{> api_box currentUser}}
{{> api_box loggingInTemplate}}
{{> api_box accounts_config}}
{{> api_box accounts_ui_config}}

Example:

    Accounts.ui.config({
      requestPermissions: {
        facebook: ['user_likes'],
        github: ['user', 'repo']
      },
      requestOfflineToken: {
        google: true
      },
      passwordSignupFields: 'USERNAME_AND_OPTIONAL_EMAIL'
    });

{{> api_box accounts_validateNewUser}}

This can be called multiple times. If any of the functions return `false` or
throw an error, the new user creation is aborted. To set a specific error
message (which will be displayed by [`accounts-ui`](#accountsui)), throw a new
[`Meteor.Error`](#meteor_error).

Example:

    // Validate username, sending a specific error message on failure.
    Accounts.validateNewUser(function (user) {
      if (user.username && user.username.length >= 3)
        return true;
      throw new Meteor.Error(403, "Username must have at least 3 characters");
    });
    // Validate username, without a specific error message.
    Accounts.validateNewUser(function (user) {
      return user.username !== "root";
    });

If the user is being created as part of a login attempt from a client (eg,
calling [`Accounts.createUser`](#accounts_createuser) from the client, or
[logging in for the first time with an external
service](#meteor_loginwithexternalservice)), these callbacks are called *before*
the [`Accounts.validateLoginAttempt`](#accounts_validateloginattempt)
callbacks. If these callbacks succeed but those fail, the user will still be
created but the connection will not be logged in as that user.

{{> api_box accounts_onCreateUser}}

Use this when you need to do more than simply accept or reject new user
creation. With this function you can programatically control the
contents of new user documents.

The function you pass will be called with two arguments: `options` and
`user`. The `options` argument comes
from [`Accounts.createUser`](#accounts_createuser) for
password-based users or from an external service login flow. `options` may come
from an untrusted client so make sure to validate any values you read from
it. The `user` argument is created on the server and contains a
proposed user object with all the automatically generated fields
required for the user to log in.

The function should return the user document (either the one passed in or a
newly-created object) with whatever modifications are desired. The returned
document is inserted directly into the [`Meteor.users`](#meteor_users) collection.

The default create user function simply copies `options.profile` into
the new user document. Calling `onCreateUser` overrides the default
hook. This can only be called once.

Example:

<!-- XXX replace d6 with _.random once we have underscore 1.4.2 -->

    // Support for playing D&D: Roll 3d6 for dexterity
    Accounts.onCreateUser(function(options, user) {
      var d6 = function () { return Math.floor(Random.fraction() * 6) + 1; };
      user.dexterity = d6() + d6() + d6();
      // We still want the default hook's 'profile' behavior.
      if (options.profile)
        user.profile = options.profile;
      return user;
    });


{{> api_box accounts_validateLoginAttempt}}

Call `validateLoginAttempt` with a callback to be called on login
attempts.  It returns an object with a single method, `stop`.  Calling
`stop()` unregisters the callback.

When a login attempt is made, the registered validate login callbacks
are called with a single argument, the attempt info object:

<dl class="objdesc">
{{#dtdd name="type" type="String"}}
  The service name, such as "password" or "twitter".
{{/dtdd}}

{{#dtdd name="allowed" type="Boolean"}}
  Whether this login is allowed and will be successful (if not aborted
  by any of the validateLoginAttempt callbacks).  False if the login
  will not succeed (for example, an invalid password or the login was
  aborted by a previous validateLoginAttempt callback).
{{/dtdd}}

{{#dtdd name="error" type="Exception"}}
  When `allowed` is false, the exception describing why the login
  failed.  It will be a `Meteor.Error` for failures reported to the
  user (such as invalid password), and can be a another kind of
  exception for internal errors.
{{/dtdd}}

{{#dtdd name="user" type="Object"}}
  When it is known which user was attempting to login, the Meteor user
  object.  This will always be present for successful logins.
{{/dtdd}}

{{#dtdd name="connection" type="Object"}}
  The `connection` object the request came in on. See
  [`Meteor.onConnection`](#meteor_onconnection) for details.
{{/dtdd}}

{{#dtdd name="methodName" type="String"}}
  The name of the Meteor method being used to login.
{{/dtdd}}

{{#dtdd name="methodArguments" type="Array"}}
  An array of the arguments passed to the login method.
{{/dtdd}}
</dl>

A validate login callback must return a truthy value for the login to
proceed.  If the callback returns a falsy value or throws an
exception, the login is aborted.  Throwing a `Meteor.Error` will
report the error reason to the user.

All registered validate login callbacks are called, even if one of the callbacks
aborts the login.  The later callbacks will see the `allowed` field set to
`false` since the login will now not be successful.  This allows later callbacks
to override an error from a previous callback; for example, you could override
the "Incorrect password" error with a different message.

Validate login callbacks that aren't explicitly trying to override a previous
error generally have no need to run if the attempt has already been determined
to fail, and should start with

    if (!attempt.allowed)
      return false;


{{> api_box accounts_onLogin}}

Either the `onLogin` or the `onLoginFailure` callbacks will be called
for each login attempt. The `onLogin` callbacks are called after the
user has been successfully logged in. The `onLoginFailure` callbacks are
called after a login attempt is denied.

These functions return an object with a single method, `stop`.  Calling
`stop()` unregisters the callback.

The callbacks are called with a single argument, the same attempt info
object as [`validateLoginAttempt`](#accounts_validateloginattempt).


<h2 id="accounts_passwords"><span>Passwords</span></h2>

The `accounts-password` package contains a full system for password-based
authentication. In addition to the basic username and password-based
sign-in process, it also supports email-based sign-in including
address verification and password recovery emails.

The Meteor server stores passwords using the
[bcrypt](http://en.wikipedia.org/wiki/Bcrypt) algorithm. This helps
protect against embarrassing password leaks if the server's database is
compromised.

To add password support to your application, run `$ meteor add
accounts-password`. You can construct your own user interface using the
functions below, or use the [`accounts-ui` package](#accountsui) to
include a turn-key user interface for password-based sign-in.


{{> api_box accounts_createUser}}

On the client, this function logs in as the newly created user on
successful completion. On the server, it returns the newly created user
id.

On the client, you must pass `password` and at least one of `username` or
`email` &mdash; enough information for the user to be able to log in again
later. On the server, you do not need to specify `password`, but the user will
not be able to log in until it has a password (eg, set with
[`Accounts.setPassword`](#accounts_setpassword)).

To create an account without a password on the server and still let the
user pick their own password, call `createUser` with the `email` option
and then
call [`Accounts.sendEnrollmentEmail`](#accounts_sendenrollmentemail). This
will send the user an email with a link to set their initial password.

By default the `profile` option is added directly to the new user document. To
override this behavior, use [`Accounts.onCreateUser`](#accounts_oncreateuser).

This function is only used for creating users with passwords. The external
service login flows do not use this function.


{{> api_box accounts_changePassword}}

{{> api_box accounts_forgotPassword}}

This triggers a call
to [`Accounts.sendResetPasswordEmail`](#accounts_sendresetpasswordemail)
on the server. Pass the token the user receives in this email
to [`Accounts.resetPassword`](#accounts_resetpassword) to
complete the password reset process.

If you are using the [`accounts-ui` package](#accountsui), this is handled
automatically. Otherwise, it is your responsiblity to prompt the user for the
new password and call `resetPassword`.

{{> api_box accounts_resetPassword}}

This function accepts tokens generated
by [`Accounts.sendResetPasswordEmail`](#accounts_sendresetpasswordemail)
and
[`Accounts.sendEnrollmentEmail`](#accounts_sendenrollmentemail).

{{> api_box accounts_setPassword}}

{{> api_box accounts_verifyEmail}}

This function accepts tokens generated
by [`Accounts.sendVerificationEmail`](#accounts_sendverificationemail). It
sets the `emails.verified` field in the user record.

{{> api_box accounts_sendResetPasswordEmail}}

The token in this email should be passed
to [`Accounts.resetPassword`](#accounts_resetpassword).

To customize the contents of the email, see
[`Accounts.emailTemplates`](#accounts_emailtemplates).

{{> api_box accounts_sendEnrollmentEmail}}

The token in this email should be passed
to [`Accounts.resetPassword`](#accounts_resetpassword).

To customize the contents of the email, see
[`Accounts.emailTemplates`](#accounts_emailtemplates).

{{> api_box accounts_sendVerificationEmail}}

The token in this email should be passed
to [`Accounts.verifyEmail`](#accounts_verifyemail).

To customize the contents of the email, see
[`Accounts.emailTemplates`](#accounts_emailtemplates).

{{> api_box accounts_emailTemplates}}

This is an `Object` with several fields that are used to generate text/html
for the emails sent by `sendResetPasswordEmail`, `sendEnrollmentEmail`,
and `sendVerificationEmail`.

Override fields of the object by assigning to them:

- `from`: A `String` with an [RFC5322](http://tools.ietf.org/html/rfc5322) From
   address. By default, the email is sent from `no-reply@meteor.com`. If you
   wish to receive email from users asking for help with their account, be sure
   to set this to an email address that you can receive email at.
- `siteName`: The public name of your application. Defaults to the DNS name of
   the application (eg: `awesome.meteor.com`).
- `resetPassword`: An `Object` with two fields:
 - `resetPassword.subject`: A `Function` that takes a user object and returns
   a `String` for the subject line of a reset password email.
 - `resetPassword.text`: A `Function` that takes a user object and a url, and
   returns the body text for a reset password email.
 - `resetPassword.html`: An optional `Function` that takes a user object and a
   url, and returns the body html for a reset password email.
- `enrollAccount`: Same as `resetPassword`, but for initial password setup for
   new accounts.
- `verifyEmail`: Same as `resetPassword`, but for verifying the users email
   address.


Example:

    Accounts.emailTemplates.siteName = "AwesomeSite";
    Accounts.emailTemplates.from = "AwesomeSite Admin <accounts@example.com>";
    Accounts.emailTemplates.enrollAccount.subject = function (user) {
        return "Welcome to Awesome Town, " + user.profile.name;
    };
    Accounts.emailTemplates.enrollAccount.text = function (user, url) {
       return "You have been selected to participate in building a better future!"
         + " To activate your account, simply click the link below:\n\n"
         + url;
    };


<h2 id="templates_api"><span>Templates</span></h2>


When you write a template as `<{{! }}template name="foo"> ... <{{!
}}/template>` in an HTML file in your app, Meteor generates a
"template object" named `Template.foo`.

The same template may occur many times on a page, and these
occurrences are called template instances.  Template instances have a
life cycle of being created, put into the document, and later taken
out of the document and destroyed.  Meteor manages these stages for
you, including determining when a template instance has been removed
or replaced and should be cleaned up.  You can associate data with a
template instance, and you can access its DOM nodes when it is in the
document.


{{> api_box template_events}}

Declare event handlers for instances of this template. Multiple calls add
new event handlers in addition to the existing ones.

See [Event Maps](#eventmaps) for a detailed description of the event
map format and how event handling works in Meteor.

{{> api_box template_helpers}}

Each template has a local dictionary of helpers that are made available to it,
and this call specifies helpers to add to the template's dictionary.

Example:

    Template.myTemplate.helpers({
      foo: function () {
        return Session.get("foo");
      }
    });

Now you can invoke this helper with `{{dstache}}foo}}` in the template defined
with `<{{! }}template name="myTemplate">`.

The following syntax is a shorthand for when you only have one helper to define:

    Template.myTemplate.foo = function () {
      return Session.get("foo");
    };

To create a helper that can be used in any template, use
[`UI.registerHelper`](#ui_registerhelper).


{{> api_box template_rendered}}

This callback is called once when an instance of Template.*myTemplate* is
rendered into DOM nodes and put into the document for the first time.

In the body of the callback, `this` is a [template
instance](#template_inst) object that is unique to this occurrence of
the template and persists across re-renderings.  Use the `created` and
`destroyed` callbacks to perform initialization or clean-up on the
object.

Because your template has been rendered, you can use functions like
`this.findAll` which look at its DOM nodes.

{{> api_box template_created}}

This callback is called before your template's logic is evaluated for the first
time.  Inside the callback, `this` is the new [template
instance](#template_inst) object.  Properties you set on this object will be
visible from the `rendered` and `destroyed` callbacks and from event handlers.

This callback fires once and is the first callback to fire.  Every
`created` has a corresponding `destroyed`; that is, if you get a
`created` callback with a certain template instance object in `this`,
you will eventually get a `destroyed` callback for the same object.

{{#note}}
  The `created` callback is not currently very useful. In a later release, the
  template instance object (or something like it) will be visible from helper
  functions, and `created` will be a useful way to set up values that are read
  from helpers. For now, you probably just want to use `rendered`.
{{/note}}

{{> api_box template_destroyed}}

This callback is called when an occurrence of a template is taken off
the page for any reason and not replaced with a re-rendering.  Inside
the callback, `this` is the [template instance](#template_inst) object
being destroyed.

This callback is most useful for cleaning up or undoing any external effects of
`created` or `rendered`.  It fires once and is the last callback to fire.


<h2 id="template_inst"><span>Template instances</span></h2>

A template instance object represents an occurrence of a template in
the document.  It can be used to access the DOM and it can be
assigned properties that persist as the template is reactively updated.

Template instance objects are found as the value of `this` in the
`created`, `rendered`, and `destroyed` template callbacks, and as an
argument to event handlers.

{{#note}}
  You cannot currently access the template instance object from helpers.
  We plan to refactor how template instances work and make them more
  universally accessible.
{{/note}}

In addition to the properties and functions described below, you can assign
additional properties of your choice to the object. Use the
[`created`](#template_created) and [`destroyed`](#template_destroyed) callbacks
to perform initialization or clean-up on the object.

You can only access `findAll`, `find`, `firstNode`, and `lastNode`
from the `rendered` callback and event handlers, not from `created`
and `destroyed`, because they require the template instance to be
in the DOM.

{{> api_box template_findAll}}

`this.findAll` returns an array of DOM elements matching `selector`.

`this.$` returns a [jQuery object](http://api.jquery.com/Types/#jQuery) of
those same elements. jQuery objects are similar to arrays, with
additional methods defined by the jQuery library.

The template instance serves as the document root for the selector. Only
elements inside the template and its sub-templates can match parts of
the selector.

{{> api_box template_find}}

Returns one DOM element matching `selector`, or `null` if there are no
such elements.

The template instance serves as the document root for the selector. Only
elements inside the template and its sub-templates can match parts of
the selector.

{{> api_box template_firstNode}}

The two nodes `firstNode` and `lastNode` indicate the extent of the
rendered template in the DOM.  The rendered template includes these
nodes, their intervening siblings, and their descendents.  These two
nodes are siblings (they have the same parent), and `lastNode` comes
after `firstNode`, or else they are the same node.

{{> api_box template_lastNode}}

{{> api_box template_data}}

This property provides access to the data context at the top level of
the template.  It is updated each time the template is re-rendered.
Access is read-only and non-reactive.


<h2 id="ui"><span>Template utilities</span></h2>

The `UI` namespace contains several utilities that are helpful when writing your
user interface.  `UI.registerHelper` allows you to define helper functions which
you can use in every template.  `UI.render`, `UI.renderWithData`, and
`UI.insert` allow you to manually render templates and insert them directly into
any part of the DOM for finer control than just using template inclusions.

{{> api_box ui_registerhelper}}

{{> api_box ui_body}}

You can define helpers and event maps on `UI.body` just like on any
`Template.myTemplate` object.

{{> api_box ui_render}}

This returns an "rendered template" object, which can be passed to
[`UI.insert`](#ui_insert). The template's
[`created`](#template_created) callback will be invoked.  The rendered
template will continue to be updated reactively as the data used
changes.

{{#warning}}
  Future releases will provide a richer API for working with rendered
  templates, for example unifying them "template instances."  For now, all you
  can do with them is pass them to `UI.insert`.
{{/warning}}

{{#warning}}
  Most users will not need to manually render templates or manually insert them
  into the DOM at all.  As of 0.8.x, if you call `UI.render` and never insert
  the result into the DOM, the logic to keep the rendered template updated
  will continue running in your browser forever. Additionally, if you remove any
  part of your DOM using any mechanism other than Meteor or jQuery, the logic
  to keep that  part of the the DOM updated will continue running.  To avoid these
  issues, either avoid directly updating the DOM or ensure that any removals go
  through Meteor or jQuery.
{{/warning}}

{{> api_box ui_renderwithdata}}

{{> api_box ui_insert}}

{{> api_box ui_remove}}

{{> api_box ui_getelementdata}}



{{#api_box eventmaps}}

Several functions take event maps. An event map is an object where
the properties specify a set of events to handle, and the values are
the handlers for those events. The property can be in one of several
forms:

<dl>
{{#dtdd "<em>eventtype</em>"}}
Matches a particular type of event, such as 'click'.
{{/dtdd}}

{{#dtdd "<em>eventtype selector</em>"}}
Matches a particular type of event, but only when it appears on
an element that matches a certain CSS selector.
{{/dtdd}}

{{#dtdd "<em>event1, event2</em>"}}
To handle more than one type of event with the same function, use a
comma-separated list.
{{/dtdd}}
</dl>

The handler function receives two arguments: `event`, an object with
information about the event, and `template`, a [template
instance](#template_inst) for the template where the handler is
defined.  The handler also receives some additional context data in
`this`, depending on the context of the current element handling the
event.  In a template, an element's context is the
data context where that element occurs, which is set by
block helpers such as `#with` and `#each`.

Example:

    {
      // Fires when any element is clicked
      'click': function (event) { ... },

      // Fires when any element with the 'accept' class is clicked
      'click .accept': function (event) { ... },

      // Fires when 'accept' is clicked, or a key is pressed
      'keydown, click .accept': function (event) { ... }
    }

Most events bubble up the document tree from their originating
element.  For example, `'click p'` catches a click anywhere in a
paragraph, even if the click originated on a link, span, or some other
element inside the paragraph.  The originating element of the event
is available as the `target` property, while the element that matched
the selector and is currently handling it is called `currentTarget`.

    {
      'click p': function (event) {
        var paragraph = event.currentTarget; // always a P
        var clickedElement = event.target; // could be the P or a child element
      }
    }

If a selector matches multiple elements that an event bubbles to, it
will be called multiple times, for example in the case of `'click
div'` or `'click *'`.  If no selector is given, the handler
will only be called once, on the original target element.

The following properties and methods are available on the event object
passed to handlers:

<dl class="objdesc">
{{#dtdd name="type" type="String"}}
The event's type, such as "click", "blur" or "keypress".
{{/dtdd}}

{{#dtdd name="target" type="DOM Element"}}
The element that originated the event.
{{/dtdd}}

{{#dtdd name="currentTarget" type="DOM Element"}}
The element currently handling the event.  This is the element that
matched the selector in the event map.  For events that bubble, it may
be `target` or an ancestor of `target`, and its value changes as the
event bubbles.
{{/dtdd}}

{{#dtdd name="which" type="Number"}}
For mouse events, the number of the mouse button (1=left, 2=middle, 3=right).
For key events, a character or key code.
{{/dtdd}}

{{#dtdd "stopPropagation()"}}
Prevent the event from propagating (bubbling) up to other elements.
Other event handlers matching the same element are still fired, in
this and other event maps.
{{/dtdd}}

{{#dtdd "stopImmediatePropagation()"}}
Prevent all additional event handlers from being run on this event,
including other handlers in this event map, handlers reached by
bubbling, and handlers in other event maps.
{{/dtdd}}

{{#dtdd "preventDefault()"}}
Prevents the action the browser would normally take in response to this
event, such as following a link or submitting a form.  Further handlers
are still called, but cannot reverse the effect.
{{/dtdd}}

{{#dtdd "isPropagationStopped()"}}
Returns whether `stopPropagation()` has been called for this event.
{{/dtdd}}

{{#dtdd "isImmediatePropagationStopped()"}}
Returns whether `stopImmediatePropagation()` has been called for this event.
{{/dtdd}}

{{#dtdd "isDefaultPrevented()"}}
Returns whether `preventDefault()` has been called for this event.
{{/dtdd}}
</dl>

Returning `false` from a handler is the same as calling
both `stopImmediatePropagation` and `preventDefault` on the event.

Event types and their uses include:

<dl class="objdesc">
{{#dtdd "<code>click</code>"}}
Mouse click on any element, including a link, button, form control, or div.
Use `preventDefault()` to prevent a clicked link from being followed.
Some ways of activating an element from the keyboard also fire `click`.
{{/dtdd}}

{{#dtdd "<code>dblclick</code>"}}
Double-click.
{{/dtdd}}

{{#dtdd "<code>focus, blur</code>"}}
A text input field or other form control gains or loses focus.  You
can make any element focusable by giving it a `tabindex` property.
Browsers differ on whether links, checkboxes, and radio buttons are
natively focusable.  These events do not bubble.
{{/dtdd}}

{{#dtdd "<code>change</code>"}}
A checkbox or radio button changes state.  For text fields, use
`blur` or key events to respond to changes.
{{/dtdd}}

{{#dtdd "<code>mouseenter, mouseleave</code>"}} The pointer enters or
leaves the bounds of an element.  These events do not bubble.
{{/dtdd}}

{{#dtdd "<code>mousedown, mouseup</code>"}}
The mouse button is newly down or up.
{{/dtdd}}

{{#dtdd "<code>keydown, keypress, keyup</code>"}}
The user presses a keyboard key.  `keypress` is most useful for
catching typing in text fields, while `keydown` and `keyup` can be
used for arrow keys or modifier keys.
{{/dtdd}}

</dl>

Other DOM events are available as well, but for the events above,
Meteor has taken some care to ensure that they work uniformly in all
browsers.

{{/api_box}}


<h2 id="match"><span>Match</span></h2>

Meteor methods and publish functions take arbitrary [EJSON](#ejson) types as
arguments, but most arguments are expected to be of a particular type. Meteor's
`check` package is a lightweight library for checking that arguments and other
values are of the expected type. For example:

    Meteor.publish("chats-in-room", function (roomId) {
      // Make sure roomId is a string, not an arbitrary mongo selector object.
      check(roomId, String);
      return Chats.find({room: roomId});
    });

    Meteor.methods({addChat: function (roomId, message) {
      check(roomId, String);
      check(message, {
        text: String,
        timestamp: Date,
        // Optional, but if present must be an array of strings.
        tags: Match.Optional([String])
      });

      // ... do something with the message ...
    }});

{{> api_box check}}

If the match fails, `check` throws a `Match.Error` describing how it failed. If
this error gets sent over the wire to the client, it will appear only as
`Meteor.Error(400, "Match Failed")`; the failure details will be written to the
server logs but not revealed to the client.

{{> api_box match_test}}

{{#api_box matchpatterns}}

The following patterns can be used as pattern arguments to `check` and `Match.test`:


<dl>
{{#dtdd "<code>Match.Any</code>"}}
Matches any value.
{{/dtdd}}

{{#dtdd "<code>String</code>, <code>Number</code>, <code>Boolean</code>, <code>undefined</code>, <code>null</code>"}}
Matches a primitive of the given type.
{{/dtdd}}

{{#dtdd "<code>Match.Integer</code>"}}
Matches a signed 32-bit integer. Doesn't match `Infinity`, `-Infinity`, or `NaN`.
{{/dtdd}}

{{#dtdd "<code>[<em>pattern</em>]</code>"}}
A one-element array matches an array of elements, each of which match
*pattern*. For example, `[Number]` matches a (possibly empty) array of numbers;
`[Match.Any]` matches any array.
{{/dtdd}}

{{#dtdd "<code>{<em>key1</em>: <em>pattern1</em>, <em>key2</em>: <em>pattern2</em>, ...}</code>"}}
Matches an Object with the given keys, with values matching the given patterns.
If any *pattern* is a `Match.Optional`, that key does not need to exist
in the object. The value may not contain any keys not listed in the pattern.
The value must be a plain Object with no special prototype.
{{/dtdd}}

{{#dtdd "<code>Match.ObjectIncluding({<em>key1</em>: <em>pattern1</em>, <em>key2</em>: <em>pattern2</em>, ...})</code>"}}
Matches an Object with the given keys; the value may also have other keys
with arbitrary values.
{{/dtdd}}

{{#dtdd "<code>Object</code>"}}
Matches any plain Object with any keys; equivalent to
`Match.ObjectIncluding({})`.
{{/dtdd}}

{{#dtdd "<code>Match.Optional(<em>pattern</em>)</code>"}} Matches either
`undefined` or something that matches pattern. If used in an object this matches
only if the key is not set as opposed to the value being set to `undefined`.

    // In an object
    var pat = { name: Match.Optional(String) };
    check({ name: "something" }, pat) // OK
    check({}, pat) // OK
    check({ name: undefined }, pat) // Throws an exception

    // Outside an object
    check(undefined, Match.Optional(String)); // OK

{{/dtdd}}

{{#dtdd "<code>Match.OneOf(<em>pattern1</em>, <em>pattern2</em>, ...)</code>"}}
Matches any value that matches at least one of the provided patterns.
{{/dtdd}}

{{#dtdd "Any constructor function (eg, <code>Date</code>)"}}
Matches any element that is an instance of that type.
{{/dtdd}}

{{#dtdd "<code>Match.Where(<em>condition</em>)</code>"}}
Calls the function *condition* with the value as the argument. If *condition*
returns true, this matches. If *condition* throws a `Match.Error` or returns
false, this fails. If *condition* throws any other error, that error is thrown
from the call to `check` or `Match.test`. Examples:

    check(buffer, Match.Where(EJSON.isBinary));

    NonEmptyString = Match.Where(function (x) {
      check(x, String);
      return x.length > 0;
    });
    check(arg, NonEmptyString);
{{/dtdd}}
</dl>

{{/api_box}}

<h2 id="timers"><span>Timers</span></h2>

Meteor uses global environment variables
to keep track of things like the current request's user.  To make sure
these variables have the right values, you need to use
`Meteor.setTimeout` instead of `setTimeout` and `Meteor.setInterval`
instead of `setInterval`.

These functions work just like their native JavaScript equivalents.
If you call the native function, you'll get an error stating that Meteor
code must always run within a Fiber, and advising to use
`Meteor.bindEnvironment`.

{{> api_box setTimeout}}

Returns a handle that can be used by `Meteor.clearTimeout`.

{{> api_box setInterval}}

Returns a handle that can be used by `Meteor.clearInterval`.

{{> api_box clearTimeout}}
{{> api_box clearInterval}}

<h2 id="deps"><span>Deps</span></h2>

Meteor has a simple dependency tracking system which allows it to
automatically rerun templates and other computations whenever
[`Session`](#session) variables, database queries, and other data
sources change.

Unlike most other systems, you don't have to manually declare these
dependencies &mdash; it "just works". The mechanism is simple and
efficient. When you call a function that supports reactive updates
(such as a database query), it automatically saves the current
Computation object, if any (representing, for example, the current
template being rendered).  Later, when the data changes, the function
can "invalidate" the Computation, causing it to rerun (rerendering the
template).

Applications will find [`Deps.autorun`](#deps_autorun) useful, while more
advanced facilities such as `Deps.Dependency` and `onInvalidate`
callbacks are intended primarily for package authors implementing new
reactive data sources.

<<<<<<< HEAD
To learn more about how Deps works and to explore advanced features of Deps,
=======
To learn more about how Deps works and to explore advanced ways to use it,
>>>>>>> 1df5157c
visit the <a href="http://manual.meteor.com/#deps"> Deps</a> chapter in the
<a href="http://manual.meteor.com/">Meteor Manual</a>, which describes it in
complete detail.

{{> api_box deps_autorun }}

`Deps.autorun` allows you to run a function that depends on reactive data
sources, in such a way that if there are changes to the data later,
the function will be rerun.

For example, you can monitor a cursor (which is a reactive data
source) and aggregate it into a session variable:

    Deps.autorun(function () {
      var oldest = _.max(Monkeys.find().fetch(), function (monkey) {
        return monkey.age;
      });
      if (oldest)
        Session.set("oldest", oldest.name);
    });

Or you can wait for a session variable to have a certain value, and do
something the first time it does, calling `stop` on the computation to
prevent further rerunning:

    Deps.autorun(function (c) {
      if (! Session.equals("shouldAlert", true))
        return;

      c.stop();
      alert("Oh no!");
    });

The function is invoked immediately, at which point it may alert and
stop right away if `shouldAlert` is already true.  If not, the
function is run again when `shouldAlert` becomes true.

A change to a data dependency does not cause an immediate rerun, but
rather "invalidates" the computation, causing it to rerun the next
time a flush occurs.  A flush will occur automatically as soon as
the system is idle if there are invalidated computations.  You can
also use [`Deps.flush`](#deps_flush) to cause an immediate flush of
all pending reruns.

If you nest calls to `Deps.autorun`, then when the outer call stops or
reruns, the inner call will stop automatically.  Subscriptions and
observers are also automatically stopped when used as part of a
computation that is rerun, allowing new ones to be established.  See
[`Meteor.subscribe`](#meteor_subscribe) for more information about
subscriptions and reactivity.

If the initial run of an autorun throws an exception, the computation
is automatically stopped and won't be rerun.

{{> api_box deps_flush }}

Normally, when you make changes (like writing to the database),
their impact (like updating the DOM) is delayed until the system is
idle. This keeps things predictable &mdash; you can know that the DOM
won't go changing out from under your code as it runs. It's also one
of the things that makes Meteor fast.

`Deps.flush` forces all of the pending reactive updates to complete.
For example, if an event handler changes a Session
variable that will cause part of the user interface to rerender, the
handler can call `flush` to perform the rerender immediately and then
access the resulting DOM.

An automatic flush occurs whenever the system is idle which performs
exactly the same work as `Deps.flush`.  The flushing process consists
of rerunning any invalidated computations.  If additional
invalidations happen while flushing, they are processed as part of the
same flush until there is no more work to be done.  Callbacks
registered with [`Deps.afterFlush`](#deps_afterflush) are called
after processing outstanding invalidations.

It is illegal to call `flush` from inside a `flush` or from a running
computation.

The <a href="http://manual.meteor.com/#deps-theflushcycle">Meteor Manual</a>
describes the motivation for the flush cycle and the guarantees made by
`Deps.flush` and `Deps.afterFlush`.

{{> api_box deps_nonreactive }}

Calls `func` with `Deps.currentComputation` temporarily set to `null`
and returns `func`'s own return value.  If `func` accesses reactive data
sources, these data sources will never cause a rerun of the enclosing
computation.

{{> api_box deps_active }}

This value is useful for data source implementations to determine
whether they are being accessed reactively or not.

{{> api_box deps_currentcomputation }}

It's very rare to need to access `currentComputation` directly.  The
current computation is used implicitly by
[`Deps.active`](#deps_active) (which tests whether there is one),
[`dependency.depend()`](#dependency_depend) (which registers that it depends on a
dependency), and [`Deps.onInvalidate`](#deps_oninvalidate) (which
registers a callback with it).

{{> api_box deps_oninvalidate }}

See [*`computation`*`.onInvalidate`](#computation_oninvalidate) for more
details.

{{> api_box deps_afterflush }}

Functions scheduled by multiple calls to `afterFlush` are guaranteed
to run in the order that `afterFlush` was called.  Functions are
guaranteed to be called at a time when there are no invalidated
computations that need rerunning.  This means that if an `afterFlush`
function invalidates a computation, that computation will be rerun
before any other `afterFlush` functions are called.

<h2 id="deps_computation"><span>Deps.Computation</span></h2>

A Computation object represents code that is repeatedly rerun in
response to reactive data changes.  Computations don't have return
values; they just perform actions, such as rerendering a template on
the screen.  Computations are created using [`Deps.autorun`](#deps_autorun).
Use [`stop`](#computation_stop) to prevent further rerunning of a
computation.

Each time a computation runs, it may access various reactive data
sources that serve as inputs to the computation, which are called its
dependencies.  At some future time, one of these dependencies may
trigger the computation to be rerun by invalidating it.  When this
happens, the dependencies are cleared, and the computation is
scheduled to be rerun at flush time.

The *current computation*
([`Deps.currentComputation`](#deps_currentcomputation)) is the
computation that is currently being run or rerun (computed), and the
one that gains a dependency when a reactive data source is accessed.
Data sources are responsible for tracking these dependencies using
[`Deps.Dependency`](#deps_dependency) objects.

Invalidating a computation sets its `invalidated` property to true
and immediately calls all of the computation's `onInvalidate`
callbacks.  When a flush occurs, if the computation has been invalidated
and not stopped, then the computation is rerun by setting the
`invalidated` property to `false` and calling the original function
that was passed to `Deps.autorun`.  A flush will occur when the current
code finishes running, or sooner if `Deps.flush` is called.

Stopping a computation invalidates it (if it is valid) for the purpose
of calling callbacks, but ensures that it will never be rerun.

Example:

    // if we're in a computation, then perform some clean-up
    // when the current computation is invalidated (rerun or
    // stopped)
    if (Deps.active) {
      Deps.onInvalidate(function () {
        x.destroy();
        y.finalize();
      });
    }

{{> api_box computation_stop}}

Stopping a computation is irreversible and guarantees that it will
never be rerun.  You can stop a computation at any time, including
from the computation's own run function.  Stopping a computation that
is already stopped has no effect.

Stopping a computation causes its `onInvalidate` callbacks to run
immediately if it is not currently invalidated.

Nested computations are stopped automatically when their enclosing
computation is rerun.

{{> api_box computation_invalidate }}

Invalidating a computation marks it to be rerun at
[flush time](#deps_flush), at
which point the computation becomes valid again.  It is rare to
invalidate a computation manually, because reactive data sources
invalidate their calling computations when they change.  Reactive data
sources in turn perform this invalidation using one or more
[`Deps.Dependency`](#deps_dependency) objects.

Invalidating a computation immediately calls all `onInvalidate`
callbacks registered on it.  Invalidating a computation that is
currently invalidated or is stopped has no effect.  A computation can
invalidate itself, but if it continues to do so indefinitely, the
result will be an infinite loop.

{{> api_box computation_oninvalidate }}

`onInvalidate` registers a one-time callback that either fires
immediately or as soon as the computation is next invalidated or
stopped.  It is used by reactive data sources to clean up resources or
break dependencies when a computation is rerun or stopped.

To get a callback after a computation has been recomputed, you can
call [`Deps.afterFlush`](#deps_afterflush) from `onInvalidate`.

{{> api_box computation_stopped }}

{{> api_box computation_invalidated }}

This property is initially false.  It is set to true by `stop()` and
`invalidate()`.  It is reset to false when the computation is
recomputed at flush time.

{{> api_box computation_firstrun }}

This property is a convenience to support the common pattern where a
computation has logic specific to the first run.

<h2 id="deps_dependency"><span>Deps.Dependency</span></h2>

A Dependency represents an atomic unit of reactive data that a
computation might depend on.  Reactive data sources such as Session or
Minimongo internally create different Dependency objects for different
pieces of data, each of which may be depended on by multiple
computations.  When the data changes, the computations are
invalidated.

Dependencies don't store data, they just track the set of computations to
invalidate if something changes.  Typically, a data value will be
accompanied by a Dependency object that tracks the computations that depend
on it, as in this example:

    var weather = "sunny";
    var weatherDep = new Deps.Dependency;

    var getWeather = function () {
      weatherDep.depend()
      return weather;
    };

    var setWeather = function (w) {
      weather = w;
      // (could add logic here to only call changed()
      // if the new value is different from the old)
      weatherDep.changed();
    };

This example implements a weather data source with a simple getter and
setter.  The getter records that the current computation depends on
the `weatherDep` dependency using `depend()`, while the setter
signals the dependency to invalidate all dependent computations by
calling `changed()`.

The reason Dependencies do not store data themselves is that it can be
useful to associate multiple Dependencies with the same piece of data.
For example, one Dependency might represent the result of a database
query, while another might represent just the number of documents in
the result.  A Dependency could represent whether the weather is sunny
or not, or whether the temperature is above freezing.
[`Session.equals`](#session_equals) is implemented this way for
efficiency.  When you call `Session.equals("weather", "sunny")`, the
current computation is made to depend on an internal Dependency that
does not change if the weather goes from, say, "rainy" to "cloudy".

Conceptually, the only two things a Dependency can do are gain a
dependent and change.

A Dependency's dependent computations are always valid (they have
`invalidated === false`).  If a dependent is invalidated at any time,
either by the Dependency itself or some other way, it is immediately
removed.

See the <a href="http://manual.meteor.com/#deps-reactivevaluewithdependency">
Meteor Manual</a> to learn how to create a reactive data source using
  Deps.Dependency.

{{> api_box dependency_changed }}

{{> api_box dependency_depend }}

`dep.depend()` is used in reactive data source implementations to record
the fact that `dep` is being accessed from the current computation.

{{> api_box dependency_hasdependents }}

For reactive data sources that create many internal Dependencies,
this function is useful to determine whether a particular Dependency is
still tracking any dependency relationships or if it can be cleaned up
to save memory.

<h2 id="ejson"><span>EJSON</span></h2>

EJSON is an extension of JSON to support more types. It supports all JSON-safe
types, as well as:

 - **Date** (JavaScript `Date`)
 - **Binary** (JavaScript `Uint8Array` or the
   result of [`EJSON.newBinary`](#ejson_new_binary))
 - **User-defined types** (see [`EJSON.addType`](#ejson_add_type).  For example,
 [`Meteor.Collection.ObjectID`](#collection_object_id) is implemented this way.)

All EJSON serializations are also valid JSON.  For example an object with a date
and a binary buffer would be serialized in EJSON as:

    {
      "d": {"$date": 1358205756553},
      "b": {"$binary": "c3VyZS4="}
    }

Meteor supports all built-in EJSON data types in publishers, method arguments
and results, Mongo databases, and [`Session`](#session) variables.

{{> api_box ejsonParse}}

{{> api_box ejsonStringify}}

{{> api_box ejsonFromJSONValue}}

{{> api_box ejsonToJSONValue}}

{{> api_box ejsonEquals}}

{{> api_box ejsonClone}}

{{> api_box ejsonNewBinary}}

Buffers of binary data are represented by `Uint8Array` instances on JavaScript
platforms that support them.  On implementations of JavaScript that do not
support `Uint8Array`, binary data buffers are represented by standard arrays
containing numbers ranging from 0 to 255, and the `$Uint8ArrayPolyfill` key
set to `true`.

{{> api_box ejsonIsBinary}}

{{> api_box ejsonAddType}}

When you add a type to EJSON, Meteor will be able to use that type in:

 - publishing objects of your type if you pass them to publish handlers.
 - allowing your type in the return values or arguments to
   [methods](#methods_header).
 - storing your type client-side in Minimongo.
 - allowing your type in [`Session`](#session) variables.

{{#note}}

  MongoDB cannot store most user-defined types natively on the server.  Your
  type will work in Minimongo, and you can send it to the client using a custom
  publisher, but MongoDB can only store the types defined in
  [BSON](http://bsonspec.org/).

{{/note}}

Instances of your type must implement [`typeName`](#ejson_type_typeName) and
[`toJSONValue`](#ejson_type_toJSONValue) methods, and may implement
[`clone`](#ejson_type_clone) and [`equals`](#ejson_type_equals) methods if the
default implementations are not sufficient.

{{> api_box ejsonTypeName}}
{{> api_box ejsonTypeToJSONValue}}

For example, the `toJSONValue` method for
[`Meteor.Collection.ObjectID`](#collection_object_id) could be:

    function () {
      return this.toHexString();
    };

{{> api_box ejsonTypeClone}}

If your type does not have a `clone` method, `EJSON.clone` will use
[`toJSONValue`](#ejson_type_toJSONValue) and the factory instead.

{{> api_box ejsonTypeEquals}}

The `equals` method should define an [equivalence
relation](http://en.wikipedia.org/wiki/Equivalence_relation).  It should have
the following properties:

 - *Reflexivity* - for any instance `a`: `a.equals(a)` must be true.
 - *Symmetry* - for any two instances `a` and `b`: `a.equals(b)` if and only if `b.equals(a)`.
 - *Transitivity* - for any three instances `a`, `b`, and `c`: `a.equals(b)` and `b.equals(c)` implies `a.equals(c)`.

If your type does not have an `equals` method, `EJSON.equals` will compare the
result of calling [`toJSONValue`](#ejson_type_toJSONValue) instead.


<h2 id="http"><span>HTTP</span></h2>

`HTTP` provides an HTTP request API on the client and server.  To use
these functions, add the HTTP package to your project with `$ meteor add http`.

{{> api_box httpcall}}

This function initiates an HTTP request to a remote server.

On the server, this function can be run either synchronously or
asynchronously.  If the callback is omitted, it runs synchronously
and the results are returned once the request completes successfully.
If the request was not successful, an error is thrown.
This is
useful when making server-to-server HTTP API calls from within Meteor
methods, as the method can succeed or fail based on the results of the
synchronous HTTP call.  In this case, consider using
[`this.unblock()`](#method_unblock) to allow other methods on the same
connection to run in
the mean time.  On the client, this function must be used
asynchronously by passing a callback.

Both HTTP and HTTPS protocols are supported.  The `url` argument must be
an absolute URL including protocol and host name on the server, but may be
relative to the current host on the client.  The `query` option
replaces the query string of `url`.  Parameters specified in `params`
that are put in the URL are appended to any query string.
For example, with a `url` of `"/path?query"` and
`params` of `{foo:"bar"}`, the final URL will be `"/path?query&foo=bar"`.

The `params` are put in the URL or the request body, depending on the
type of request.  In the case of request with no bodies, like GET and
HEAD, the parameters will always go in the URL.  For a POST or other
type of request, the parameters will be encoded into the body with a
standard `x-www-form-urlencoded` content type, unless the `content`
or `data` option is used to specify a body, in which case the
parameters will be appended to the URL instead.

When run in asynchronous mode, the callback receives two arguments,
`error` and `result`.  The
`error` argument will contain an Error if the request fails in any
way, including a network error, time-out, or an HTTP status code in
the 400 or 500 range.  In case of a 4xx/5xx HTTP status code, the
`response` property on `error` matches the contents of the result
object.  When run in synchronous mode, either `result` is returned
from the function, or `error` is thrown.

Contents of the result object:

<dl class="objdesc">

<dt><span class="name">statusCode</span>
  <span class="type">Number</span></dt>
<dd>Numeric HTTP result status code, or <code>null</code> on error.</dd>

<dt><span class="name">content</span>
  <span class="type">String</span></dt>
<dd>The body of the HTTP response as a string.</dd>

<dt><span class="name">data</span>
  <span class="type">Object or <code>null</code></span></dt>
<dd>If the response headers indicate JSON content, this contains the body of the document parsed as a JSON object.</dd>

<dt><span class="name">headers</span>
  <span class="type">Object</span></dt>
<dd>A dictionary of HTTP headers from the response.</dd>

</dl>

Example server method:

    Meteor.methods({checkTwitter: function (userId) {
      check(userId, String);
      this.unblock();
      try {
        var result = HTTP.call("GET", "http://api.twitter.com/xyz",
                               {params: {user: userId}});
        return true;
      } catch (e) {
        // Got a network error, time-out or HTTP error in the 400 or 500 range.
        return false;
      }
    }});

Example asynchronous HTTP call:

    HTTP.call("POST", "http://api.twitter.com/xyz",
              {data: {some: "json", stuff: 1}},
              function (error, result) {
                if (!error) {
                  Session.set("twizzled", true);
                }
              });


{{> api_box http_get}}
{{> api_box http_post}}
{{> api_box http_put}}
{{> api_box http_del}}


<h2 id="email"><span>Email</span></h2>

The `email` package allows sending email from a Meteor app. To use it, add the
package to your project with `$ meteor add email`.

The server reads from the `MAIL_URL` environment variable to determine how to
send mail. Currently, Meteor supports sending mail over SMTP; the `MAIL_URL`
environment variable should be of the form
`smtp://USERNAME:PASSWORD@HOST:PORT/`. For apps deployed with `meteor deploy`,
`MAIL_URL` defaults to an account (provided by
[Mailgun](http://www.mailgun.com/)) which allows apps to send up to 200 emails
per day; you may override this default by assigning to `process.env.MAIL_URL`
before your first call to `Email.send`.

If `MAIL_URL` is not set (eg, when running your application locally),
`Email.send` outputs the message to standard output instead.

{{> api_box email_send }}

You must provide the `from` option and at least one of `to`, `cc`, and `bcc`;
all other options are optional.

`Email.send` only works on the server. Here is an example of how a
client could use a server method call to send an email. (In an actual
application, you'd need to be careful to limit the emails that a
client could send, to prevent your server from being used as a relay
by spammers.)

    // In your server code: define a method that the client can call
    Meteor.methods({
      sendEmail: function (to, from, subject, text) {
        check([to, from, subject, text], [String]);

        // Let other method calls from the same client start running,
        // without waiting for the email sending to complete.
        this.unblock();

        Email.send({
          to: to,
          from: from,
          subject: subject,
          text: text
        });
      }
    });

    // In your client code: asynchronously send an email
    Meteor.call('sendEmail',
                'alice@example.com',
                'bob@example.com',
                'Hello from Meteor!',
                'This is a test of Email.send.');

{{/markdown}}

<h2 id="assets"><span>Assets</span></h2>

{{#markdown}}
`Assets` allows server code in a Meteor application to access static server
assets, which are located in the `private` subdirectory of an application's
tree.

{{> api_box assets_getText }}
{{> api_box assets_getBinary }}

Static server assets are included by placing them in the application's `private`
subdirectory. For example, if an application's `private` subdirectory includes a
directory called `nested` with a file called `data.txt` inside it, then server
code can read `data.txt` by running:

    var data = Assets.getText('nested/data.txt');
{{/markdown}}

</template>






<template name="api_box">
<div class="api {{bare}}">

<h3 id="{{id}}">
  <a class="name selflink" href="#{{id}}">{{{name}}}</a>
{{#if locus}}
  <span class="locus">{{locus}}</span>
{{/if}}
</h3>

<div class="desc">
{{#each descr}}{{#markdown}}{{{this}}}{{/markdown}}{{/each}}
</div>

{{#if args}}
<h4>Arguments</h4>
{{> api_box_args args}}
{{/if}}

{{#if options}}
<h4>Options</h4>
{{> api_box_args options}}
{{/if}}

{{#if UI.contentBlock}}
{{#markdown}}{{> UI.contentBlock}}{{/markdown}}
{{/if}}

</div>

</template>



<template name="api_box_args">
<dl class="args">
{{#each this}}
<dt><span class="name">{{{name}}}</span>
  <span class="type">
    {{#if type_link}}
      <a href="#{{type_link}}">{{{type}}}</a>
    {{else}}
      {{{type}}}
    {{/if}}
  </span></dt>
<dd>{{#markdown}}{{{descr}}}{{/markdown}}</dd>
{{/each}}
</dl>
</template><|MERGE_RESOLUTION|>--- conflicted
+++ resolved
@@ -2571,11 +2571,7 @@
 callbacks are intended primarily for package authors implementing new
 reactive data sources.
 
-<<<<<<< HEAD
-To learn more about how Deps works and to explore advanced features of Deps,
-=======
 To learn more about how Deps works and to explore advanced ways to use it,
->>>>>>> 1df5157c
 visit the <a href="http://manual.meteor.com/#deps"> Deps</a> chapter in the
 <a href="http://manual.meteor.com/">Meteor Manual</a>, which describes it in
 complete detail.
