--- conflicted
+++ resolved
@@ -8,11 +8,7 @@
 
 Package.describe({
   summary: "Syntax highlighting of code, from Google",
-<<<<<<< HEAD
-  version: "1.0.1-pre.0"
-=======
   version: "1.0.1-pre.2"
->>>>>>> 2d9bb654
 });
 
 // XXX this code dumps symbols into the global namespace (directly
