--- conflicted
+++ resolved
@@ -1,10 +1,6 @@
 Package.describe({
   summary: "JavaScript and CSS minifiers",
-<<<<<<< HEAD
-  version: "1.1.4-vs.2"
-=======
   version: "1.1.4-winr.4"
->>>>>>> cbff5271
 });
 
 Npm.depends({
