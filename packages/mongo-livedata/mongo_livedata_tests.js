// This is a magic collection that fails its writes on the server when
// the selector (or inserted document) contains fail: true.

(function () {
if (Meteor.isServer) {
  Meteor.methods({
    createInsecureCollection: function (name, options) {
      var c = new Meteor.Collection(name, options);
      c._insecure = true;
      Meteor.publish('c-' + name, function () {
        return c.find();
      });
    }
  });
}

Meteor._FailureTestCollection =
  new Meteor.Collection("___meteor_failure_test_collection");

// Parameterize tests.
_.each( ['STRING', 'MONGO'], function(idGeneration) {


var collectionOptions = { idGeneration: idGeneration};

testAsyncMulti("mongo-livedata - database error reporting. " + idGeneration, [
  function (test, expect) {
    var ftc = Meteor._FailureTestCollection;

    var exception = function (err, res) {
      test.instanceOf(err, Error);
    };

    _.each(["insert", "remove", "update"], function (op) {
      if (Meteor.isServer) {
        test.throws(function () {
          ftc[op]({fail: true});
        });

        ftc[op]({fail: true}, expect(exception));
      }

      if (Meteor.isClient) {
        ftc[op]({fail: true}, expect(exception));

        // This would log to console in normal operation.
        Meteor._suppress_log(1);
        ftc[op]({fail: true});
      }
    });
  }
]);


Tinytest.addAsync("mongo-livedata - basics, " + idGeneration, function (test, onComplete) {
  var run = test.runId();
  var coll, coll2;
  if (Meteor.isClient) {
    coll = new Meteor.Collection(null, collectionOptions) ; // local, unmanaged
    coll2 = new Meteor.Collection(null, collectionOptions); // local, unmanaged
  } else {
    coll = new Meteor.Collection("livedata_test_collection_"+run, collectionOptions);
    coll2 = new Meteor.Collection("livedata_test_collection_2_"+run, collectionOptions);
  }

  var log = '';
  var obs = coll.find({run: run}, {sort: ["x"]}).observe({
    added: function (doc, before_index) {
      log += 'a(' + doc.x + ',' + before_index + ')';
    },
    changed: function (new_doc, at_index, old_doc) {
      log += 'c(' + new_doc.x + ',' + at_index + ',' + old_doc.x + ')';
    },
    moved: function (doc, old_index, new_index) {
      log += 'm(' + doc.x + ',' + old_index + ',' + new_index + ')';
    },
    removed: function (doc, at_index) {
      log += 'r(' + doc.x + ',' + at_index + ')';
    }
  });

  var captureObserve = function (f) {
    if (Meteor.isClient) {
      f();
    } else {
      var fence = new Meteor._WriteFence;
      Meteor._CurrentWriteFence.withValue(fence, f);
      fence.armAndWait();
    }

    var ret = log;
    log = '';
    return ret;
  };

  var expectObserve = function (expected, f) {
    if (!(expected instanceof Array))
      expected = [expected];

    test.include(expected, captureObserve(f));
  };

  test.equal(coll.find({run: run}).count(), 0);
  test.equal(coll.findOne("abc"), undefined);
  test.equal(coll.findOne({run: run}), undefined);

  expectObserve('a(1,0)', function () {
    var id = coll.insert({run: run, x: 1});
    test.equal(coll.find({run: run}).count(), 1);
    test.equal(coll.findOne(id).x, 1);
    test.equal(coll.findOne({run: run}).x, 1);
  });

  expectObserve('a(4,1)', function () {
    var id2 = coll.insert({run: run, x: 4});
    test.equal(coll.find({run: run}).count(), 2);
    test.equal(coll.find({_id: id2}).count(), 1);
    test.equal(coll.findOne(id2).x, 4);
  });

  test.equal(coll.findOne({run: run}, {sort: ["x"], skip: 0}).x, 1);
  test.equal(coll.findOne({run: run}, {sort: ["x"], skip: 1}).x, 4);
  test.equal(coll.findOne({run: run}, {sort: {x: -1}, skip: 0}).x, 4);
  test.equal(coll.findOne({run: run}, {sort: {x: -1}, skip: 1}).x, 1);

  // sleep function from fibers docs.
  var sleep = function(ms) {
    var Fiber = __meteor_bootstrap__.require('fibers');
    var fiber = Fiber.current;
    setTimeout(function() {
      fiber.run();
    }, ms);
    Fiber.yield();
  };

  var cur = coll.find({run: run}, {sort: ["x"]});
  var total = 0;
  cur.forEach(function (doc) {
    total *= 10;
    if (Meteor.isServer) {
      // Verify that the callbacks from forEach run sequentially and that
      // forEach waits for them to complete (issue# 321). If they do not run
      // sequentially, then the second callback could execute during the first
      // callback's sleep sleep and the *= 10 will occur before the += 1, then
      // total (at test.equal time) will be 5. If forEach does not wait for the
      // callbacks to complete, then total (at test.equal time) will be 0.
      sleep(5);
    }
    total += doc.x;
    // verify the meteor environment is set up here
    coll2.insert({total:total});
  });
  test.equal(total, 14);

  cur.rewind();
  test.equal(cur.map(function (doc) {
    return doc.x * 2;
  }), [2, 8]);

  test.equal(_.pluck(coll.find({run: run}, {sort: {x: -1}}).fetch(), "x"),
             [4, 1]);

  expectObserve('c(3,0,1)c(6,1,4)', function () {
    coll.update({run: run}, {$inc: {x: 2}}, {multi: true});
    test.equal(_.pluck(coll.find({run: run}, {sort: {x: -1}}).fetch(), "x"),
               [6, 3]);
  });

  expectObserve(['c(13,0,3)m(13,0,1)', 'm(6,1,0)c(13,1,3)',
                 'c(13,0,3)m(6,1,0)', 'm(3,0,1)c(13,1,3)'], function () {
    coll.update({run: run, x: 3}, {$inc: {x: 10}}, {multi: true});
    test.equal(_.pluck(coll.find({run: run}, {sort: {x: -1}}).fetch(), "x"),
               [13, 6]);
  });

  expectObserve('r(13,1)', function () {
    coll.remove({run: run, x: {$gt: 10}});
    test.equal(coll.find({run: run}).count(), 1);
  });

  expectObserve('r(6,0)', function () {
    coll.remove({run: run});
    test.equal(coll.find({run: run}).count(), 0);
  });

  obs.stop();
  onComplete();
});

Tinytest.addAsync("mongo-livedata - fuzz test, " + idGeneration, function(test, onComplete) {

  var run = test.runId();
  var coll;
  if (Meteor.isClient) {
    coll = new Meteor.Collection(null, collectionOptions); // local, unmanaged
  } else {
    coll = new Meteor.Collection("livedata_test_collection_"+run, collectionOptions);
  }

  // fuzz test of observe(), especially the server-side diffing
  var actual = [];
  var correct = [];
  var counters = {add: 0, change: 0, move: 0, remove: 0};

  var obs = coll.find({run: run}, {sort: ["x"]}).observe({
    added: function (doc, before_index) {
      counters.add++;
      actual.splice(before_index, 0, doc.x);
    },
    changed: function (new_doc, at_index, old_doc) {
      counters.change++;
      test.equal(actual[at_index], old_doc.x);
      actual[at_index] = new_doc.x;
    },
    moved: function (doc, old_index, new_index) {
      counters.move++;
      test.equal(actual[old_index], doc.x);
      actual.splice(old_index, 1);
      actual.splice(new_index, 0, doc.x);
    },
    removed: function (doc, at_index) {
      counters.remove++;
      test.equal(actual[at_index], doc.x);
      actual.splice(at_index, 1);
    }
  });

  var step = 0;

  // Use non-deterministic randomness so we can have a shorter fuzz
  // test (fewer iterations).  For deterministic (fully seeded)
  // randomness, remove the call to Math.random().
  var seededRandom = new SeededRandom("foobard" + Math.random());
  // Random integer in [0,n)
  var rnd = function (n) {
    return seededRandom.nextIntBetween(0, n-1);
  };

  var finishObserve = function (f) {
    if (Meteor.isClient) {
      f();
    } else {
      var fence = new Meteor._WriteFence;
      Meteor._CurrentWriteFence.withValue(fence, f);
      fence.armAndWait();
    }
  };

  var doStep = function () {
    if (step++ === 5) { // run N random tests
      obs.stop();
      onComplete();
      return;
    }

    var max_counters = _.clone(counters);

    finishObserve(function () {
      // XXX What if there are multiple observe handles on the LiveResultsSet?
      //     There shouldn't be because the collection has a name unique to this
      //     run.
      if (Meteor.isServer)
        obs._liveResultsSet._suspendPolling();

      // Do a batch of 1-10 operations
      var batch_count = rnd(10) + 1;
      for (var i = 0; i < batch_count; i++) {
        // 25% add, 25% remove, 25% change in place, 25% change and move
        var op = rnd(4);
        var which = rnd(correct.length);
        if (op === 0 || step < 2 || !correct.length) {
          // Add
          var x = rnd(1000000);
          coll.insert({run: run, x: x});
          correct.push(x);
          max_counters.add++;
        } else if (op === 1 || op === 2) {
          var x = correct[which];
          if (op === 1)
            // Small change, not likely to cause a move
            var val = x + (rnd(2) ? -1 : 1);
          else
            // Large change, likely to cause a move
            var val = rnd(1000000);
          coll.update({run: run, x: x}, {$set: {x: val}});
          correct[which] = val;
          max_counters.change++;
          max_counters.move++;
        } else {
          coll.remove({run: run, x: correct[which]});
          correct.splice(which, 1);
          max_counters.remove++;
        }
      }
      if (Meteor.isServer)
        obs._liveResultsSet._resumePolling();

    });

    // Did we actually deliver messages that mutated the array in the
    // right way?
    correct.sort(function (a,b) {return a-b;});
    test.equal(actual, correct);

    // Did we limit ourselves to one 'moved' message per change,
    // rather than O(results) moved messages?
    _.each(max_counters, function (v, k) {
      test.isTrue(max_counters[k] >= counters[k], k);
    });

    Meteor.defer(doStep);
  };

  doStep();

});

var runInFence = function (f) {
  if (Meteor.isClient) {
    f();
  } else {
    var fence = new Meteor._WriteFence;
    Meteor._CurrentWriteFence.withValue(fence, f);
    fence.armAndWait();
  }
};

Tinytest.addAsync("mongo-livedata - scribbling, " + idGeneration, function (test, onComplete) {
  var run = test.runId();
  var coll;
  if (Meteor.isClient) {
    coll = new Meteor.Collection(null, collectionOptions); // local, unmanaged
  } else {
    coll = new Meteor.Collection("livedata_test_collection_"+run, collectionOptions);
  }

  var numAddeds = 0;
  var handle = coll.find({run: run}).observe({
    added: function (o) {
      // test that we can scribble on the object we get back from Mongo without
      // breaking anything.  The worst possible scribble is messing with _id.
      delete o._id;
      numAddeds++;
    }
  });
  _.each([123, 456, 789], function (abc) {
    runInFence(function () {
      coll.insert({run: run, abc: abc});
    });
  });
  handle.stop();
  // will be 6 (1+2+3) if we broke diffing!
  test.equal(numAddeds, 3);

  onComplete();
});

Tinytest.addAsync("mongo-livedata - stop handle in callback, " + idGeneration, function (test, onComplete) {
  var run = test.runId();
  var coll;
  if (Meteor.isClient) {
    coll = new Meteor.Collection(null, collectionOptions); // local, unmanaged
  } else {
    coll = new Meteor.Collection("stopHandleInCallback-"+run, collectionOptions);
  }

  var output = [];

  var handle = coll.find()._observeUnordered({
    added: function (doc) {
      output.push({added: doc._id});
    },
    changed: function (newDoc) {
      output.push('changed');
      handle.stop();
    }
  });

  test.equal(output, []);

  // Insert a document. Observe that the added callback is called.
  var docId;
  runInFence(function () {
    docId = coll.insert({foo: 42});
  });
  test.length(output, 1);
  test.equal(output.shift(), {added: docId});

  // Update it. Observe that the changed callback is called. This should also
  // stop the observation.
  runInFence(function() {
    coll.update(docId, {$set: {bar: 10}});
  });
  test.length(output, 1);
  test.equal(output.shift(), 'changed');

  // Update again. This shouldn't call the callback because we stopped the
  // observation.
  runInFence(function() {
    coll.update(docId, {$set: {baz: 40}});
  });
  test.length(output, 0);

  test.equal(coll.find().count(), 1);
  test.equal(coll.findOne(docId),
             {_id: docId, foo: 42, bar: 10, baz: 40});

  onComplete();
});

// This behavior isn't great, but it beats deadlock.
if (Meteor.isServer) {
  Tinytest.addAsync("mongo-livedata - recursive observe throws, " + idGeneration, function (test, onComplete) {
    var run = test.runId();
    var coll = new Meteor.Collection("observeInCallback-"+run, collectionOptions);

    var callbackCalled = false;
    var handle = coll.find()._observeUnordered({
      added: function (newDoc) {
        callbackCalled = true;
        test.throws(function () {
          coll.find()._observeUnordered({});
        });
      }
    });
    test.isFalse(callbackCalled);
    // Insert a document. Observe that the added callback is called.
    runInFence(function () {
      coll.insert({foo: 42});
    });
    test.isTrue(callbackCalled);

    handle.stop();

    onComplete();
  });

  Tinytest.addAsync("mongo-livedata - cursor dedup, " + idGeneration, function (test, onComplete) {
    var run = test.runId();
    var coll = new Meteor.Collection("cursorDedup-"+run, collectionOptions);

    var observer = function (noAdded) {
      var output = [];
      var callbacks = {
        changed: function (newDoc) {
          output.push({changed: newDoc._id});
        }
      };
      if (!noAdded) {
        callbacks.added = function (doc) {
          output.push({added: doc._id});
        };
      }
      var handle = coll.find({foo: 22}).observe(callbacks);
      return {output: output, handle: handle};
    };

    // Insert a doc and start observing.
    var docId1 = coll.insert({foo: 22});
    var o1 = observer();
    // Initial add.
    test.length(o1.output, 1);
    test.equal(o1.output.shift(), {added: docId1});

    // Insert another doc (blocking until observes have fired).
    var docId2;
    runInFence(function () {
      docId2 = coll.insert({foo: 22, bar: 5});
    });
    // Observed add.
    test.length(o1.output, 1);
    test.equal(o1.output.shift(), {added: docId2});

    // Second identical observe.
    var o2 = observer();
    // Initial adds.
    test.length(o2.output, 2);
    test.include([docId1, docId2], o2.output[0].added);
    test.include([docId1, docId2], o2.output[1].added);
    test.notEqual(o2.output[0].added, o2.output[1].added);
    o2.output.length = 0;
    // Original observe not affected.
    test.length(o1.output, 0);

    // White-box test: both observes should have the same underlying
    // LiveResultsSet.
    var liveResultsSet = o1.handle._liveResultsSet;
    test.isTrue(liveResultsSet);
    test.isTrue(liveResultsSet === o2.handle._liveResultsSet);

    // Update. Both observes fire.
    runInFence(function () {
      coll.update(docId1, {$set: {x: 'y'}});
    });
    test.length(o1.output, 1);
    test.length(o2.output, 1);
    test.equal(o1.output.shift(), {changed: docId1});
    test.equal(o2.output.shift(), {changed: docId1});

    // Stop first handle. Second handle still around.
    o1.handle.stop();
    test.length(o1.output, 0);
    test.length(o2.output, 0);

    // Another update. Just the second handle should fire.
    runInFence(function () {
      coll.update(docId2, {$set: {z: 'y'}});
    });
    test.length(o1.output, 0);
    test.length(o2.output, 1);
    test.equal(o2.output.shift(), {changed: docId2});

    // Stop second handle. Nothing should happen, but the liveResultsSet should
    // be stopped.
    o2.handle.stop();
    test.length(o1.output, 0);
    test.length(o2.output, 0);
    // White-box: liveResultsSet has nulled its _observeHandles so you can't
    // accidentally join to it.
    test.isNull(liveResultsSet._observeHandles);

    // Start yet another handle on the same query.
    var o3 = observer();
    // Initial adds.
    test.length(o3.output, 2);
    test.include([docId1, docId2], o3.output[0].added);
    test.include([docId1, docId2], o3.output[1].added);
    test.notEqual(o3.output[0].added, o3.output[1].added);
    // Old observers not called.
    test.length(o1.output, 0);
    test.length(o2.output, 0);
    // White-box: Different LiveResultsSet.
    test.isTrue(liveResultsSet !== o3.handle._liveResultsSet);

    // Start another handle with no added callback. Regression test for #589.
    var o4 = observer(true);

    o3.handle.stop();
    o4.handle.stop();

    onComplete();
  });
}


testAsyncMulti('mongo-livedata - rewrite selector, ' + idGeneration, [
  function (test, expect) {
    var collectionName = Meteor.uuid();
    if (Meteor.isClient) {
      Meteor.call('createInsecureCollection', collectionName, collectionOptions);
      Meteor.subscribe('c-' + collectionName);
    }

    var coll = new Meteor.Collection(collectionName, collectionOptions);

    var docId;

    var updateCallback = expect(function (err2) {
      test.isFalse(err2);

      var doc = coll.findOne(docId);
      test.isTrue(doc);
      test.equal(doc.name, "f\noobar");
      test.equal(doc.value, 43);
    });

    coll.insert({name: 'f\noobar', value: 42}, expect(function (err1, id) {
      test.isFalse(err1);
      test.isTrue(id);
      docId = id;

      var doc = coll.findOne(docId);
      test.isTrue(doc);
      test.equal(doc.name, "f\noobar");
      test.equal(doc.value, 42);

      // Ensure that "i" and "m" flags are respected by making /B/ match b and
      // /^/ match at the newline.
      coll.update({name: /^o+B/im}, {$inc: {value: 1}}, updateCallback);
    }));
  }
]);

<<<<<<< HEAD

testAsyncMulti('mongo-livedata - empty documents, ' + idGeneration, [
=======
testAsyncMulti('mongo-livedata - specified _id', [
>>>>>>> d76562f0
  function (test, expect) {
    var collectionName = Meteor.uuid();
    if (Meteor.isClient) {
      Meteor.call('createInsecureCollection', collectionName);
      Meteor.subscribe('c-' + collectionName);
    }
<<<<<<< HEAD

    var coll = new Meteor.Collection(collectionName, collectionOptions);
    var docId;

    coll.insert({}, expect(function (err, id) {
      test.isFalse(err);
      test.isTrue(id);
      docId = id;
      var cursor = coll.find();
      test.equal(cursor.count(), 1);
    }));
  }
]);

testAsyncMulti('mongo-livedata - document with a date, ' + idGeneration, [
  function (test, expect) {
    var collectionName = Meteor.uuid();
    if (Meteor.isClient) {
      Meteor.call('createInsecureCollection', collectionName, collectionOptions);
      Meteor.subscribe('c-' + collectionName);
    }

    var coll = new Meteor.Collection(collectionName, collectionOptions);
    var docId;
    coll.insert({d: new Date(1356152390004)}, expect(function (err, id) {
      test.isFalse(err);
      test.isTrue(id);
      docId = id;
      var cursor = coll.find();
      test.equal(cursor.count(), 1);
      test.equal(coll.findOne().d.getFullYear(), 2012);
    }));
  }
]);

testAsyncMulti('mongo-livedata - document with binary data, ' + idGeneration, [
  function (test, expect) {
    var bin = EJSON._base64Decode(
      "TWFuIGlzIGRpc3Rpbmd1aXNoZWQsIG5vdCBvbmx5IGJ5IGhpcyBy" +
        "ZWFzb24sIGJ1dCBieSB0aGlzIHNpbmd1bGFyIHBhc3Npb24gZnJv" +
        "bSBvdGhlciBhbmltYWxzLCB3aGljaCBpcyBhIGx1c3Qgb2YgdGhl" +
        "IG1pbmQsIHRoYXQgYnkgYSBwZXJzZXZlcmFuY2Ugb2YgZGVsaWdo" +
        "dCBpbiB0aGUgY29udGludWVkIGFuZCBpbmRlZmF0aWdhYmxlIGdl" +
        "bmVyYXRpb24gb2Yga25vd2xlZGdlLCBleGNlZWRzIHRoZSBzaG9y" +
        "dCB2ZWhlbWVuY2Ugb2YgYW55IGNhcm5hbCBwbGVhc3VyZS4=");
    var collectionName = Meteor.uuid();
    if (Meteor.isClient) {
      Meteor.call('createInsecureCollection', collectionName, collectionOptions);
      Meteor.subscribe('c-' + collectionName);
    }

    var coll = new Meteor.Collection(collectionName, collectionOptions);
    var docId;
    coll.insert({b: bin}, expect(function (err, id) {
      test.isFalse(err);
      test.isTrue(id);
      docId = id;
      var cursor = coll.find();
      test.equal(cursor.count(), 1);
      var inColl = coll.findOne();
      test.isTrue(EJSON.isBinary(inColl.b));
      test.equal(inColl.b, bin);
    }));
  }
]);

});

})();
=======
    var expectError = expect(function (err) {
      test.isTrue(err);
      var doc = coll.findOne();
      test.equal(doc.name, "foo");
    });
    var coll = new Meteor.Collection(collectionName);
    coll.insert({_id: "foo", name: "foo"}, expect(function (err1, id) {
      test.equal(id, "foo");
      var doc = coll.findOne();
      test.equal(doc._id, "foo");
      Meteor._suppress_log(1);
      coll.insert({_id: "foo", name: "bar"}, expectError);
    }));
  }
]);
>>>>>>> d76562f0
<|MERGE_RESOLUTION|>--- conflicted
+++ resolved
@@ -581,19 +581,13 @@
   }
 ]);
 
-<<<<<<< HEAD
-
 testAsyncMulti('mongo-livedata - empty documents, ' + idGeneration, [
-=======
-testAsyncMulti('mongo-livedata - specified _id', [
->>>>>>> d76562f0
   function (test, expect) {
     var collectionName = Meteor.uuid();
     if (Meteor.isClient) {
       Meteor.call('createInsecureCollection', collectionName);
       Meteor.subscribe('c-' + collectionName);
     }
-<<<<<<< HEAD
 
     var coll = new Meteor.Collection(collectionName, collectionOptions);
     var docId;
@@ -662,8 +656,13 @@
 
 });
 
-})();
-=======
+testAsyncMulti('mongo-livedata - specified _id', [
+  function (test, expect) {
+    var collectionName = Meteor.uuid();
+    if (Meteor.isClient) {
+      Meteor.call('createInsecureCollection', collectionName);
+      Meteor.subscribe('c-' + collectionName);
+    }
     var expectError = expect(function (err) {
       test.isTrue(err);
       var doc = coll.findOne();
@@ -679,4 +678,6 @@
     }));
   }
 ]);
->>>>>>> d76562f0
+
+
+})();