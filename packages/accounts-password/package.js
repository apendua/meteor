--- conflicted
+++ resolved
@@ -1,10 +1,6 @@
 Package.describe({
   summary: "Password support for accounts",
-<<<<<<< HEAD
-  version: "1.0.7-vs.2"
-=======
   version: "1.0.6-winr.6"
->>>>>>> cbff5271
 });
 
 Package.onUse(function(api) {
