--- conflicted
+++ resolved
@@ -423,12 +423,7 @@
   }});
 
   // before passing to template, update user object with new token
-<<<<<<< HEAD
   Meteor._ensure(user, 'services', 'password').reset = tokenRecord;
-=======
-  Meteor._ensure(user, "services", "password");
-  user.services.password.reset = tokenRecord;
->>>>>>> 0787e2f5
 
   var enrollAccountUrl = Accounts.urls.enrollAccount(token);
 
@@ -554,13 +549,8 @@
     {$push: {'services.email.verificationTokens': tokenRecord}});
 
   // before passing to template, update user object with new token
-<<<<<<< HEAD
   Meteor._ensure(user, 'services', 'email');
   if (!user.services.email.verificationTokens) {
-=======
-  Meteor._ensure(user, "services", "email");
-  if (! user.services.email.verificationTokens) {
->>>>>>> 0787e2f5
     user.services.email.verificationTokens = [];
   }
   user.services.email.verificationTokens.push(tokenRecord);
