--- conflicted
+++ resolved
@@ -1,10 +1,6 @@
 Package.describe({
   summary: "Register callbacks on a hook",
-<<<<<<< HEAD
-  version: "1.0.0",
-=======
   version: '1.0.0',
->>>>>>> c2829941
   internal: true
 });
 
