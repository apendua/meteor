Weibo = {};

// Request Weibo credentials for the user
// @param options {optional}
// @param credentialRequestCompleteCallback {Function} Callback function to call on
//   completion. Takes one argument, credentialToken on success, or Error on
//   error.
Weibo.requestCredential = function (options, credentialRequestCompleteCallback) {
  // support both (options, callback) and (callback).
  if (!credentialRequestCompleteCallback && typeof options === 'function') {
    credentialRequestCompleteCallback = options;
    options = {};
  }

  Accounts.withLoginServiceConfiguration("weibo", function (config) {
    if (!config) {
      credentialRequestCompleteCallback && credentialRequestCompleteCallback(
        new ServiceConfiguration.ConfigError("Service not configured"));
      return;
    }

    var credentialToken = Random.secret();
    // XXX need to support configuring access_type and scope
    var loginUrl =
          'https://api.weibo.com/oauth2/authorize' +
          '?response_type=code' +
          '&client_id=' + config.clientId +
          '&redirect_uri=' + Meteor.absoluteUrl('_oauth/weibo?close', {replaceLocalhost: true}) +
          '&state=' + credentialToken;

<<<<<<< HEAD
    Oauth.showPopup(
      loginUrl,
      _.bind(credentialRequestCompleteCallback, null, credentialToken)
    );
  });
=======
  OAuth.showPopup(
    loginUrl,
    _.bind(credentialRequestCompleteCallback, null, credentialToken)
  );
>>>>>>> 6329d7f2
};<|MERGE_RESOLUTION|>--- conflicted
+++ resolved
@@ -28,16 +28,9 @@
           '&redirect_uri=' + Meteor.absoluteUrl('_oauth/weibo?close', {replaceLocalhost: true}) +
           '&state=' + credentialToken;
 
-<<<<<<< HEAD
-    Oauth.showPopup(
+    OAuth.showPopup(
       loginUrl,
       _.bind(credentialRequestCompleteCallback, null, credentialToken)
     );
   });
-=======
-  OAuth.showPopup(
-    loginUrl,
-    _.bind(credentialRequestCompleteCallback, null, credentialToken)
-  );
->>>>>>> 6329d7f2
 };